--- conflicted
+++ resolved
@@ -6,12 +6,7 @@
 import _head from 'lodash/head';
 import _map from 'lodash/map';
 import AirportController from './AirportController';
-<<<<<<< HEAD
 import AirportWindModel from './AirportWindModel';
-import EventBus from '../lib/EventBus';
-import GameController from '../game/GameController';
-=======
->>>>>>> d3c11636
 import AirspaceModel from './AirspaceModel';
 import DynamicPositionModel from '../base/DynamicPositionModel';
 import EventBus from '../lib/EventBus';
@@ -537,31 +532,6 @@
     }
 
     /**
-<<<<<<< HEAD
-=======
-     * @for AirportModel
-     * @method getWind
-     * @return wind {number}
-     */
-    getWind = () => {
-        return this.wind;
-
-        // TODO: leaving this method here for when we implement changing winds. This method will allow for recalculation of the winds?
-        // TODO: there are a lot of magic numbers here. What are they for and what do they mean? These should be enumerated.
-        // const wind = Object.assign({}, this.wind);
-        // let s = 1;
-        // const angle_factor = sin((s + TimeKeeper.accumulatedDeltaTime) * 0.5) + sin((s + TimeKeeper.accumulatedDeltaTime) * 2);
-        // // TODO: why is this var getting reassigned to a magic number?
-        // s = 100;
-        // const speed_factor = sin((s + TimeKeeper.accumulatedDeltaTime) * 0.5) + sin((s + TimeKeeper.accumulatedDeltaTime) * 2);
-        // wind.angle += extrapolate_range_clamp(-1, angle_factor, 1, degreesToRadians(-4), degreesToRadians(4));
-        // wind.speed *= extrapolate_range_clamp(-1, speed_factor, 1, 0.9, 1.05);
-        //
-        // return wind;
-    };
-
-    /**
->>>>>>> d3c11636
      * Set active arrival/departure runways from the runway names
      *
      * @for AirportModel
