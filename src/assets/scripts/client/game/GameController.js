import $ from 'jquery';
import _forEach from 'lodash/forEach';
import _has from 'lodash/has';
import EventBus from '../lib/EventBus';
import GameOptions from './GameOptions';
import TimeKeeper from '../engine/TimeKeeper';
import { round } from '../math/core';
import { EVENT } from '../constants/eventNames';
import { GAME_OPTION_NAMES } from '../constants/gameOptionConstants';
import { TIME } from '../constants/globalConstants';
import { SELECTORS } from '../constants/selectors';
import { THEME } from '../constants/themes';

// TODO: Remember to move me to wherever the constants end up being moved to
/**
 * Definitions of point values for given game events
 * @type {Object}
 */
const GAME_EVENTS_POINT_VALUES = {
    AIRSPACE_BUST: -200,
    ARRIVAL: 10,
    COLLISION: -1000,
    DEPARTURE: 10,
    EXTREME_CROSSWIND_OPERATION: -15,
    EXTREME_TAILWIND_OPERATION: -75,
    GO_AROUND: -50,
    HIGH_CROSSWIND_OPERATION: -5,
    HIGH_TAILWIND_OPERATION: -25,
    ILLEGAL_APPROACH_CLEARANCE: -10,
    NOT_CLEARED_ON_ROUTE: -25,
    SEPARATION_LOSS: -200
};

/**
 * List of game events
 * @type {Object}
 */
export const GAME_EVENTS = {
    AIRSPACE_BUST: 'AIRSPACE_BUST',
    ARRIVAL: 'ARRIVAL',
    COLLISION: 'COLLISION',
    DEPARTURE: 'DEPARTURE',
    EXTREME_CROSSWIND_OPERATION: 'EXTREME_CROSSWIND_OPERATION',
    EXTREME_TAILWIND_OPERATION: 'EXTREME_TAILWIND_OPERATION',
    GO_AROUND: 'GO_AROUND',
    HIGH_CROSSWIND_OPERATION: 'HIGH_CROSSWIND_OPERATION',
    HIGH_TAILWIND_OPERATION: 'HIGH_TAILWIND_OPERATION',
    ILLEGAL_APPROACH_CLEARANCE: 'ILLEGAL_APPROACH_CLEARANCE',
    NOT_CLEARED_ON_ROUTE: 'NOT_CLEARED_ON_ROUTE',
    SEPARATION_LOSS: 'SEPARATION_LOSS'
};

/**
 * @class GameController
 */
class GameController {
    /**
     * @constructor
     */
    constructor() {
        this.game = {};
        this.game.paused = true;
        this.game.focused = true;
        this.game.speedup = 1;
        this.game.frequency = 1;
        this.game.time = 0;
        this.game.startTime = 0;
        this.game.delta = 0;
        this.game.events = {};
        this.game.timeouts = [];
        this.game.last_score = 0;
        this.game.score = 0;
        this.game.option = new GameOptions();
        this.theme = THEME.DEFAULT;

        this._eventBus = EventBus;
    }

    /**
     * @for GameController
     * @method init_pre
     */
    init_pre() {
        // TODO: move calling of these methods to the proper lifecycle positions
        this.setupHandlers();
        this.enable();
        this.initializeEventCount();
    }

    /**
    * Initialize blur functions used during game pausing
    *
    * @for GameController
    * @method setupHandlers
    * @return
    */
    setupHandlers() {
        this._onWindowBlurHandler = this._onWindowBlur.bind(this);
        this._onWindowFocusHandler = this._onWindowFocus.bind(this);
    }

    /**
     * @for GameController
     * @method enable
     */
    enable() {
        this._eventBus.on(EVENT.SET_THEME, this._setTheme);

        window.addEventListener('blur', this._onWindowBlurHandler);
        window.addEventListener('focus', this._onWindowFocusHandler);
        // for when the browser window receives or looses focus
        document.addEventListener('visibilitychange', () => {
            if (document.visibilityState === 'hidden') {
                return this._onWindowBlurHandler();
            }

            return this._onWindowFocusHandler();
        });

        return this;
    }

    /**
     * @for GameController
     * @method disable
     */
    disable() {
        this._eventBus.off(EVENT.SET_THEME, this._setTheme);

        return this;
    }

    /**
    * Initialize `GameController.events` to contain appropriate properties with values of 0
    *
    * @for GameController
    * @method initializeEventCount
    */
    initializeEventCount() {
        _forEach(GAME_EVENTS, (gameEvent, key) => {
            this.game.events[key] = 0;
        });
    }

    /**
    * Record a game event to this.game.events, and update this.game.score
    * @for GameController
    * @method events_recordNew
    * @param gameEvent {String} one of the events listed in GAME_EVENTS
    */
    events_recordNew(gameEvent) {
        if (!_has(GAME_EVENTS, gameEvent)) {
            throw new TypeError(`Expected a game event listed in GAME_EVENTS, but instead received ${gameEvent}`);
        }

        this.game.events[gameEvent] += 1;
        this.game.score += GAME_EVENTS_POINT_VALUES[gameEvent];
    }


    /**
     * @for GameController
     * @method game_get_weighted_score
     */
    game_get_weighted_score() {
        const hoursPlayed = this.game_time() / TIME.ONE_HOUR_IN_SECONDS;
        const scorePerHour = this.game.score / hoursPlayed;

        return scorePerHour;
    }

    /**
     * @for GameController
     * @method game_reset_score_and_events
     */
    game_reset_score_and_events() {
        // Reset events
        _forEach(this.game.events, (gameEvent, key) => {
            this.game.events[key] = 0;
        });

        // Reset score
        this.game.score = 0;
    }

    /**
     * @for GameController
     * @method game_timewarp_toggle
     */
    game_timewarp_toggle() {
        const $fastForwards = $(`.${SELECTORS.CLASSNAMES.FAST_FORWARDS}`);

        if (this.game.speedup === 5) {
            this.game.speedup = 1;

            $fastForwards.removeClass(SELECTORS.CLASSNAMES.SPEED_5);
            $fastForwards.prop('title', 'Set time warp to 2');
        } else if (this.game.speedup === 1) {
            this.game.speedup = 2;

            $fastForwards.addClass(SELECTORS.CLASSNAMES.SPEED_2);
            $fastForwards.prop('title', 'Set time warp to 5');
        } else {
            this.game.speedup = 5;

            $fastForwards.removeClass(SELECTORS.CLASSNAMES.SPEED_2);
            $fastForwards.addClass(SELECTORS.CLASSNAMES.SPEED_5);
            $fastForwards.prop('title', 'Reset time warp');
        }
    }

    /**
     * @for GameController
     * @method game_pause
     */
    game_pause() {
        const $pauseToggle = $(`.${SELECTORS.CLASSNAMES.PAUSE_TOGGLE}`);
        this.game.paused = true;

        $pauseToggle.addClass(SELECTORS.CLASSNAMES.ACTIVE);
        $pauseToggle.attr('title', 'Resume simulation');
        $('html').addClass(SELECTORS.CLASSNAMES.PAUSED);
    }

    /**
     * @for GameController
     * @method game_unpause
     */
    game_unpause() {
        const $pauseToggle = $(`.${SELECTORS.CLASSNAMES.PAUSE_TOGGLE}`);
        this.game.paused = false;

        $pauseToggle.removeClass(SELECTORS.CLASSNAMES.ACTIVE);
        $pauseToggle.attr('title', 'Pause simulation');
        $('html').removeClass(SELECTORS.CLASSNAMES.PAUSED);
    }

    /**
     * @for GameController
     * @method game_pause_toggle
     */
    game_pause_toggle() {
        if (this.game.paused) {
            this.game_unpause();

            return;
        }

        this.game_pause();
    }

    /**
     * @for GameController
     * @method game_paused
     * @return
     */
    game_paused() {
        return !this.game.focused || this.game.paused;
    }

    /**
     * @for GameController
     * @method game_time
     * @return {number}
     */
    game_time() {
        return this.game.time;
    }

    /**
     * @for GameController
     * @method game_delta
     * @return {number}
     */
    game_delta() {
        return this.game.delta;
    }

    /**
     * @for GameController
     * @method game_speedup
     * @return
     */
    game_speedup() {
        return !this.game_paused() ? this.game.speedup : 0;
    }

    /**
     * @for GameController
     * @method game_timeout
     * @param func {function}
     * @param delay {number}
     * @param that
     * @param data
     * @return gameTimeout
     */
    game_timeout(functionToCall, delay, that, data) {
        const timerDelay = this.game_time() + delay;
        const gameTimeout = [functionToCall, timerDelay, data, delay, false, that];

        this.game.timeouts.push(gameTimeout);

        return gameTimeout;
    }

    /**
     * @for GameController
     * @method game_interval
     * @param func {function}
     * @param delay {number}
     * @param that
     * @param data
     * @return to
     */
    game_interval(func, delay, that, data) {
        const to = [func, this.game_time() + delay, data, delay, true, that];

        this.game.timeouts.push(to);

        return to;
    }

    /**
     * @for GameController
     * @method game_clear_timeout
     * @param gameTimeout
     */
    game_clear_timeout(gameTimeout) {
        this.game.timeouts.splice(this.game.timeouts.indexOf(gameTimeout), 1);
    }

    /**
     * Destroy all current timers
     *
     * Used when changing airports. any timer is only valid
     * for a specific airport.
     *
     * @for GameController
     * @method destroyTimers
     */
    destroyTimers() {
        this.game.timeouts = [];
    }

    /**
     * @for GameController
     * @method game_updateScore
     * @param score {number}
     */
    game_updateScore() {
        if (this.game.score !== this.game.last_score) {
            return;
        }

        const $score = $(SELECTORS.DOM_SELECTORS.SCORE);
        $score.text(round(this.game.score));

        // TODO: wait, what? Why not just < 0?
        if (this.game.score < -0.51) {
            $score.addClass(SELECTORS.CLASSNAMES.NEGATIVE);
        } else {
            $score.removeClass(SELECTORS.CLASSNAMES.NEGATIVE);
        }

        this.game.last_score = this.game.score;
    }

    /**
     * @for GameController
     * @method update_pre
     */
    update_pre() {
        this.game.delta = Math.min(TimeKeeper.deltaTime * this.game.speedup, 100);

<<<<<<< HEAD
        if (this.game.score !== this.game.last_score) {
            this.game_updateScore(this.game.score);
        }

=======
>>>>>>> 542b1232
        if (this.game_paused()) {
            this.game.delta = 0;
        } else if (this.game.delta >= 1 && this.game.speedup === 1) {
            // here we assume we're retyrning from a blur state
            // and reset `#game.delta` to 0 to prevent animation jumps
            this.game.delta = 0;
        } else {
            $('html').removeClass(SELECTORS.CLASSNAMES.PAUSED);
        }

        this.game.time += this.game.delta;

        this.game_updateScore();
        this.updateTimers();
    }

    /**
     * @for GameController
     * @method updateTimers
     */
    updateTimers() {
        for (let i = this.game.timeouts.length - 1; i >= 0; i--) {
            let willRemoveTimerFromList = false;
            const timeout = this.game.timeouts[i];
            const callback = timeout[0];
            let delayFireTime = timeout[1];
            const callbackArguments = timeout[2];
            const delayInterval = timeout[3];
            const shouldRepeat = timeout[4];

            if (this.game_time() > delayFireTime) {
                callback.call(timeout[5], callbackArguments);
                willRemoveTimerFromList = true;

                if (shouldRepeat) {
                    delayFireTime += delayInterval;
                    willRemoveTimerFromList = false;
                }
            }

            if (willRemoveTimerFromList) {
                this.game.timeouts.splice(i, 1);
                i -= 1;
            }
        }
    }

    /**
     * @for GameController
     * @method complete
     */
    complete() {
        this.game.paused = false;
    }

    /**
     * Facade for `game.option.get`
     *
     * Allows for classes that import the `GameController` single-level
     * access to any game option value
     *
     * @for GameController
     * @method getGameOption
     * @param optionName {string}
     * @return {string}
     */
    getGameOption(optionName) {
        return this.game.option.getOptionByName(optionName);
    }

    // TODO: This probably does not belong in the GameController.
    /**
     * Get the current `PROJECTED_TRACK_LINE_LENGTH` value and return a number.
     *
     * Used by the `CanvasController` to get a number value (this will be stored as a string
     * due to existing api) that can be used when drawing the PTL for each aircraft.
     *
     * @for GameController
     * @method getPtlLength
     * @return {number}
     */
    getPtlLength() {
        let userSettingsPtlLength = this.getGameOption(GAME_OPTION_NAMES.PROJECTED_TRACK_LINE_LENGTH);

        if (userSettingsPtlLength === 'from-theme') {
            userSettingsPtlLength = this.theme.RADAR_TARGET.PROJECTED_TRACK_LINE_LENGTH;
        }

        return parseFloat(userSettingsPtlLength);
    }

    /**
     * Check whether or not the trailing distance separator should be drawn.
     *
     * Used by the `CanvasController` to determine whether or not to proceed with
     * `canvas_draw_separation_indicator`.
     *
     * @for GameController
     * @method shouldUseTrailingSeparationIndicator
     * @param aircraft {AircraftModel}
     * @return {boolean}
     */
    shouldUseTrailingSeparationIndicator(aircraft) {
        const userSettingsValue = this.getGameOption(GAME_OPTION_NAMES.DRAW_ILS_DISTANCE_SEPARATOR);
        let isIndicatorEnabled = userSettingsValue === 'yes';

        if (userSettingsValue === 'from-theme') {
            isIndicatorEnabled = this.theme.RADAR_TARGET.TRAILING_SEPARATION_INDICATOR_ENABLED;
        }

        return isIndicatorEnabled && aircraft.isArrival();
    }

    /**
     * @for GameController
     * @method _onWindowBlur
     * @param event {UIEvent}
     * @private
     */
    _onWindowBlur(event) {
        this.game.focused = false;
        // resetting back to 1 here so when focus returns, we can reliably reset
        // `#game.delta` to 0 to prevent jumpiness
        this.game.speedup = 1;
    }

    /**
     * @for GameController
     * @method _onWindowFocus
     * @param event {UIEvent}
     * @private
     */
    _onWindowFocus(event) {
        this.game.focused = true;
    }


    // TODO: Upon removal of `this.getPtlLength()`, this will no longer be needed
    /**
     * Change theme to the specified name
     *
     * This should ONLY be called through the EventBus during a `SET_THEME` event,
     * thus ensuring that the same theme is always in use by all app components.
     *
     * This method must remain an arrow function in order to preserve the scope
     * of `this`, since it is being invoked by an EventBus callback.
     *
     * @for GameController
     * @method _setTheme
     * @param themeName {string}
     */
    _setTheme = (themeName) => {
        if (!_has(THEME, themeName)) {
            console.error(`Expected valid theme to change to, but received '${themeName}'`);

            return;
        }

        this.theme = THEME[themeName];
    };
}

export default new GameController();<|MERGE_RESOLUTION|>--- conflicted
+++ resolved
@@ -372,13 +372,6 @@
     update_pre() {
         this.game.delta = Math.min(TimeKeeper.deltaTime * this.game.speedup, 100);
 
-<<<<<<< HEAD
-        if (this.game.score !== this.game.last_score) {
-            this.game_updateScore(this.game.score);
-        }
-
-=======
->>>>>>> 542b1232
         if (this.game_paused()) {
             this.game.delta = 0;
         } else if (this.game.delta >= 1 && this.game.speedup === 1) {
