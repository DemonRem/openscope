import _drop from 'lodash/drop';
import _find from 'lodash/find';
import _findIndex from 'lodash/findIndex';
import _flatten from 'lodash/flatten';
import _has from 'lodash/has';
import _isEmpty from 'lodash/isEmpty';
import _isNil from 'lodash/isNil';
import _isObject from 'lodash/isObject';
import _last from 'lodash/last';
import _map from 'lodash/map';
import _without from 'lodash/without';
import LegModel from './LegModel';
import RouteModel from '../../navigationLibrary/Route/RouteModel';
import {
    FLIGHT_CATEGORY,
    FLIGHT_PHASE,
    PROCEDURE_TYPE
} from '../../constants/aircraftConstants';
import {
    INVALID_INDEX,
    INVALID_NUMBER
} from '../../constants/globalConstants';
import {
    routeStringFormatHelper,
    extractFixnameFromHoldSegment,
    extractHeadingFromVectorSegment
} from '../../navigationLibrary/Route/routeStringFormatHelper';

/**
 * Symbol used to separate `directRouteSegments`
 *
 * @property DIRECT_ROUTE_SEGMENT_SEPARATOR
 * @type {string}
 * @final
 */
const DIRECT_ROUTE_SEGMENT_SEPARATOR = '..';

/**
 * Provides methods to create, update or replace a flightPlan and the legs
 * and waypoints that make up that flightPlan.
 *
 * This class is concerned only about maintaining the flightPlan, which is
 * really just the collection of `LegModels` and their respective
 * `WaypointModel` objects.
 *
 * This class should always be instantiated from an `AircraftModel` and
 * always instantiated from some form of `spawnPatternModel` using some kind of
 * routeString.
 *
 * This class is always instantiated with a routeString and any changes to the
 * flightPlan must happen with a routeString. For every fix/waypoint called out
 * in a routeString, there must exist a fix in the airport.json file.
 *
 *
 * RouteString examples and the terms used to describe them:
 * - directRouteString: `COWBY`
 *   A directRouteString will equate to a `LegModel` with a single `WaypointModel`.
 *
 * - holdRouteString: `@COWBY`
 *   A holdRouteString will equate to a `LegModel` with a single `WaypointModel` that has holding specifications defined
 *
 * - procedureRouteString: `KLAS.COWBY6.DRK`
 *   A procedureRouteString will equate to a single `LegModel` and possibly many waypoints for the individual waypoints
 *   that make up a procedureRoute (sid/star).
 *
 *
 * - simpleRouteString: `COWBY..DRK`
 * - complexRouteString: `COWBY..@BIKKR..DAG.KEPEC3.KLAS`
 *
 * When working with a complexRouteString, you will also see terms like `directRouteSegment`, `procedureRouteSegment`
 * or `holdRouteSegment`. When the word segment is involved, that means that particular segment is part of a
 * larger, likely complex, routeString.
 *
 *
 * @class Fms
 */
export default class Fms {
    /**
     * @constructor
     * @param aircraftInitProps {object}
     * @param initialRunwayAssignment {RunwayModel}
     * @param typeDefinitionModel {AircraftTypeDefinitionModel}
     * @param navigationLibrary {NavigationLibrary}
     */
    constructor(aircraftInitProps, initialRunwayAssignment, typeDefinitionModel, navigationLibrary) {
        if (!_isObject(aircraftInitProps) || _isEmpty(aircraftInitProps)) {
            throw new TypeError('Invalid aircraftInitProps passed to Fms');
        }

        /**
         * Instance of the `NavigationLibrary`
         *
         * provides access to the aiport SIDs, STARs and Fixes via collection objects and fascade methods.
         * used for route building
         *
         * @property _navigationLibrary
         * @type {NavigationLibrary}
         * @private
         */
        this._navigationLibrary = navigationLibrary;

        /**
        * routeSegments of legs that have been completed
        *
        * Used to generate a routeString for an entire, original, route
        *
        * @property _previousRouteSegments
        * @type {array<string>}
        * @default []
        * @private
        */
        this._previousRouteSegments = [];

        /**
         * Name of runway used at arrival airport
         *
         * @for Fms
         * @property arrivalRunwayModel
         * @type {RunwayModel}
         */
        this.arrivalRunwayModel = null;

        /**
        * Current flight phase of an aircraft
        *
        * @property currentPhase
        * @type {string}
        * @default ''
        */
        this.currentPhase = '';

        /**
         * Name of runway used at departure airport
         *
         * @for Fms
         * @property departureRunwayModel
         * @type {RunwayModel}
         */
        this.departureRunwayModel = null;

        /**
         * @property _flightPhaseHistory
         * @type {array<string>}
         * @default []
         * @private
         */
        this._flightPhaseHistory = [];

        /**
         * Altitude expected for this flight. Will change as ATC amends it.
         *
         * @property flightPlanAltitude
         * @type {number}
         * @default INVALID_NUMBER
         */
        this.flightPlanAltitude = INVALID_NUMBER;

        /**
         * Collection of `LegModel` objects
         *
         * @property legCollection
         * @type {array}
         * @default []
         */
        this.legCollection = [];

        this.init(aircraftInitProps, initialRunwayAssignment);
    }

    /**
     * Provides access to the `RunwayModel` currently associated with the Fms
     *
     * It is assumed only an arrival or departure runway will
     * exist at any one time
     *
     * @property currentRunway
     * @return {RunwayModel}
     */
    get currentRunway() {
        return this.arrivalRunwayModel || this.departureRunwayModel;
    }

    /**
     * The name of the currently assigned runway
     *
     * // TODO: this may need to be moved to a function in the event
     *          both departure and arrival runways are supported for
     *          a single aircraft
     *
     * @property currentRunwayName
     * @type {string}
     */
    get currentRunwayName() {
        return this.currentRunway.name;
    }

    /**
     * The active waypoint an aircraft is flying towards
     *
     * Assumed to ALWAYS be the first `WaypointModel` in the `currentLeg`
     *
     * @property currentWaypoint
     * @type {WaypointModel}
     */
    get currentWaypoint() {
        return this.currentLeg.currentWaypoint;
    }

    /**
     * The active Leg in the `legCollection`
     *
     * Assumed to ALWAYS be the first `LegModel` in the `legCollection`
     *
     * @property currentLeg
     * @type {LegModel}
     */
    get currentLeg() {
        return this.legCollection[0];
    }

    /**
     * Builds a routeString from the current legs in the `legCollection` and joins
     * each section with `..`
     *
     * A `routeString` might look like one of the following:
     * - `cowby..bikkr..dag.kepec3.klas`
     * - `cowby`
     * - `dag.kepec3.klas`
     *
     * @property currentRoute
     * @type {string}
     */
    get currentRoute() {
        const routeSegments = _map(this.legCollection, (legModel) => legModel.routeString);

        return routeSegments.join(DIRECT_ROUTE_SEGMENT_SEPARATOR);
    }

    /**
     * Return the next waypoint which has an altitude restriction
     *
     * @for Fms
     * @property nextAltitudeRestrictedWaypoint
     * @type {WaypointModel}
     */
    get nextAltitudeRestrictedWaypoint() {
        const waypoints = this.getAltitudeRestrictedWaypoints();

        return waypoints[0];
    }

    /**
     * Return the next waypoint which has an "AT" altitude restriction
     *
     * @for Fms
     * @property nextHardAltitudeRestrictedWaypoint
     * @type {WaypointModel}
     */
    get nextHardAltitudeRestrictedWaypoint() {
        const waypoints = this.getAltitudeRestrictedWaypoints()
            .filter((waypoint) => waypoint.altitudeMaximum === waypoint.altitudeMinimum);

        return waypoints[0];
    }

    /**
     * Return the next waypoint which has an "AT" speed restriction
     *
     * @for Fms
     * @property nextHardSpeedRestrictedWaypoint
     * @type {WaypointModel}
     */
    get nextHardSpeedRestrictedWaypoint() {
        const waypoints = this.getSpeedRestrictedWaypoints()
            .filter((waypoint) => waypoint.speedMaximum === waypoint.speedMinimum);

        return waypoints[0];
    }

    /**
     * Return the next waypoint which has an altitude or speed restriction
     *
     * @for Fms
     * @property nextRestrictedWaypoint
     * @type {WaypointModel}
     */
    get nextRestrictedWaypoint() {
        const waypoints = this.getRestrictedWaypoints();

        return waypoints[0];
    }

    /**
     * Return the next waypoint which has a speed restriction
     *
     * @for Fms
     * @property nextSpeedRestrictedWaypoint
     * @type {WaypointModel}
     */
    get nextSpeedRestrictedWaypoint() {
        const waypoints = this.getSpeedRestrictedWaypoints();

        return waypoints[0];
    }

    // TODO: this should move to a class method
    /**
     * Returns a flattened array of each `WaypointModel` in the flightPlan
     *
     * This is used only in the `CanvasController` when drawing the projected
     * aircraft path.
     *
     * Using a getter here to stay in line with the previous api.
     *
     * @property waypoints
     * @type {array<WaypointModel>}
     */
    get waypoints() {
        const waypointList = _map(this.legCollection, (legModel) => {
            return [
                ...legModel.waypointCollection
            ];
        });

        return _flatten(waypointList);
    }

    /**
     * Initialize the instance and setup initial properties
     *
     * @for Fms
     * @method init
     * @param aircraftInitProps {object}
     */
    init({ altitude, category, route }, initialRunwayAssignment) {
        this._setCurrentPhaseFromCategory(category);
        this._setInitialRunwayAssignmentFromCategory(category, initialRunwayAssignment);

        this.flightPlanAltitude = altitude;
        this.legCollection = this._buildLegCollection(route);
    }

    /**
     * Destroy the instance and reset properties
     *
     * @for LegModel
     * @method destroy
     */
    destroy() {
        this._navigationLibrary = null;
        this._previousRouteSegments = [];
        this.currentPhase = '';
        this.departureRunwayModel = null;
        this.arrivalRunwayModel = null;
        this.flightPlanAltitude = INVALID_NUMBER;
        this.legCollection = [];
    }

    /**
     * Return an array of waypoints in the flight plan that have altitude restrictions
     *
     * @for Fms
     * @method getAltitudeRestrictedWaypoints
     * @return {array<WaypointModel>}
     */
    getAltitudeRestrictedWaypoints() {
        return this.waypoints.filter((waypoint) => waypoint.hasAltitudeRestriction);
    }

    /**
     * Collects the `.getProcedureTopAltitude()` value from each `LegModel`
     * in the `#legCollection`, then finds and returns the highest value
     *
     * @for LegModel
     * @method getTopAltitude
     * @return {number}
     */
    getTopAltitude() {
        const maxAltitudeFromLegs = _map(this.legCollection, (leg) => leg.getProcedureTopAltitude());

        return Math.max(...maxAltitudeFromLegs);
    }

    /**
     * Collects the `.getProcedureBottomAltitude()` value from each `LegModel`
     * in the `#legCollection`, then finds and returns the lowest value
     *
     * @for LegModel
     * @method getBottomAltitude
     * @return {number}
     */
    getBottomAltitude() {
        const valueToExclude = INVALID_NUMBER;
        const minAltitudeFromLegs = _without(
            _map(this.legCollection, (leg) => leg.getProcedureBottomAltitude()),
            valueToExclude
        );

        return Math.min(...minAltitudeFromLegs);
    }

    /**
     * Route expected for this flight.
     *
     * This should be used only in the view, with the `StripViewModel`.
     * This method will produce a non-standard `routeString` with spaces
     * used as segment separators instead of the usual `..` or `.`
     *
     * Will change as ATC amends it.
     *
     * @for Fms
     * @method getFlightPlanRouteForStripView
     * @return {string}
     */
    getFlightPlanRouteForStripView() {
        const currentRouteSegments = _map(this.legCollection, (legModel) => legModel.routeString);
        const previousAndCurrentRouteSegments = this._previousRouteSegments.concat(currentRouteSegments);
        const transformedRouteSegments = [];

        for (let i = 0; i < previousAndCurrentRouteSegments.length; i++) {
            const segment = previousAndCurrentRouteSegments[i];

            if (segment.indexOf('.') === INVALID_INDEX) {
                transformedRouteSegments.push(segment);

                continue;
            }

            // if we've made it here we assume a procedure segment
            const procedureSegments = segment.split('.');
            transformedRouteSegments.push(procedureSegments.join(' '));
        }

        return transformedRouteSegments.join(' ').toUpperCase();
    }

    /**
     * Get the next waypoint in the flight plan, if it exists
     *
     * @for Fms
     * @method getNextWaypointModel
     * @return waypointModel {WaypointModel}
     */
    getNextWaypointModel() {
        if (!this.hasNextWaypoint()) {
            return null;
        }

        let waypointModel = this.currentLeg.nextWaypoint;

        if (!this.currentLeg.hasNextWaypoint()) {
            waypointModel = this.legCollection[1].currentWaypoint;
        }

        return waypointModel;
    }

    /**
     * Get the position of the next waypoint in the flight plan
     *
     * Currently only used in `calculateTurnInitiaionDistance()` helper function
     *
     * @for Fms
     * @method getNextWaypointPositionModel
     * @return waypointPosition {StaticPositionModel}
     */
    getNextWaypointPositionModel() {
        const waypointModel = this.getNextWaypointModel();

        return waypointModel.positionModel;
    }

    /**
     * Return an array of waypoints in the flight plan that have altitude or speed restrictions
     *
     * @for Fms
     * @method getRestrictedWaypoints
     * @return {array<WaypointModel>}
     */
    getRestrictedWaypoints() {
        return this.waypoints.filter((waypoint) => waypoint.hasRestriction);
    }

    /**
     * Return an array of waypoints in the flight plan that have speed restrictions
     *
     * @for Fms
     * @method getSpeedRestrictedWaypoints
     * @return {array<WaypointModel>}
     */
    getSpeedRestrictedWaypoints() {
        return this.waypoints.filter((waypoint) => waypoint.hasSpeedRestriction);
    }

    /**
     * Encapsulates setting `#departureRunwayModel`
     *
     * @for fms
     * @method setDepartureRunway
     * @param runwayModel {RunwayModel}
     */
    setDepartureRunway(runwayModel) {
        // TODO: this should be an `instanceof` check and should be implemented as part of (or after)
        // https://github.com/openscope/openscope/issues/93
        if (!_isObject(runwayModel)) {
            throw new TypeError(`Expected instance of RunwayModel, but received ${runwayModel}`);
        }

        this.departureRunwayModel = runwayModel;
    }

    /**
     * Encapsulates setting of `#arrivalRunwayModel`
     *
     * @for fms
     * @method setArrivalRunway
     * @param runwayModel {RunwayModel}
     */
    setArrivalRunway(runwayModel) {
        // TODO: this should be an `instanceof` check and should be implemented as part of (or after)
        // https://github.com/openscope/openscope/issues/93
        if (!_isObject(runwayModel)) {
            throw new TypeError(`Expected instance of RunwayModel, but received ${runwayModel}`);
        }

        this.arrivalRunwayModel = runwayModel;
    }

    /**
     * Set the `#currentPhase`
     *
     * this value is used to determine how to calculate and aircraft's next
     * altitude, heading and speed.
     *
     * @for Fms
     * @method setFlightPhase
     * @param phase {string}
     */
    setFlightPhase(phase) {
        if (!_has(FLIGHT_PHASE, phase)) {
            return new TypeError(`Expected known flight phase, but received '${phase}'`);
        }

        if (this.currentPhase === phase) {
            return;
        }

        this._addPhaseToFlightHistory(phase);

        this.currentPhase = phase;
    }

    /**
     * Add a new `LegModel` to the left side of the `#legCollection`
     *
     * @for Fms
     * @method prependLeg
     * @param legModel {LegModel}
     */
    prependLeg(legModel) {
        this.legCollection.unshift(legModel);
    }

    /**
     * Add a new `LegModel` to the right side of the `#legCollection`
     *
     * @for Fms
     * @method appendLeg
     * @param legModel {LegModel}
     */
    appendLeg(legModel) {
        this.legCollection.push(legModel);
    }

    // TODO: this method should be simplified
    /**
     * Create a new `LegModel` for a holding pattern at a Fix or a position
     *
     * @for Fms
     * @method createLegWithHoldingPattern
     * @param inboundHeading {number}
     * @param turnDirection {string}
     * @param legLength {number}
     * @param holdRouteSegment {string}
     * @param holdPosition {StaticPositionModel}
     */
    createLegWithHoldingPattern(inboundHeading, turnDirection, legLength, holdRouteSegment, holdPosition) {
        // TODO: replace with constant
        const isPositionHold = holdRouteSegment === 'GPS';
        const waypointProps = {
            turnDirection,
            legLength,
            isHold: true,
            inboundHeading,
            name: holdRouteSegment,
            positionModel: holdPosition,
<<<<<<< HEAD
            altitudeMaximum: INVALID_VALUE,
            altitudeMinimum: INVALID_VALUE,
            speedMaximum: INVALID_VALUE,
            speedMinimum: INVALID_VALUE
=======
            altitudeMaximum: INVALID_NUMBER,
            altitudeMinimum: INVALID_NUMBER,
            speedMaximum: INVALID_NUMBER,
            speedMinimum: INVALID_NUMBER
>>>>>>> c3fe8405
        };

        if (isPositionHold) {
            const legModel = this._createLegWithHoldWaypoint(waypointProps);

            this.prependLeg(legModel);

            return;
        }

        const waypointNameToFind = extractFixnameFromHoldSegment(holdRouteSegment);
        const { waypointIndex } = this._findLegAndWaypointIndexForWaypointName(waypointNameToFind);

        if (waypointIndex !== INVALID_NUMBER) {
            this.skipToWaypoint(waypointNameToFind);
            this.currentWaypoint.updateWaypointWithHoldProps(inboundHeading, turnDirection, legLength);

            return;
        }

        const legModel = this._createLegWithHoldWaypoint(waypointProps);

        this.prependLeg(legModel);

        return;
    }

    /**
     * Move to the next possible waypoint
     *
     * This could be the next waypoint in the current leg,
     * or the first waypoint in the next leg.
     *
     * @for LegModel
     * @method nextWaypoint
     */
    nextWaypoint() {
        if (!this.currentLeg.hasNextWaypoint()) {
            this._updatePreviousRouteSegments(this.currentLeg.routeString);
            this._moveToNextLeg();

            return;
        }

        this._moveToNextWaypointInLeg();
    }

    /**
     * Replace the current flightPlan with an entire new one
     *
     * Used when an aircraft has been re-routed
     *
     * @for Fms
     * @method replaceCurrentFlightPlan
     * @param routeString {string}
     */
    replaceCurrentFlightPlan(routeString) {
        this._destroyLegCollection();

        this.legCollection = this._buildLegCollection(routeString);
    }

    /**
     * Given a `waypointName`, find the index of that waypoint within
     * the `legsColelction`. Then make that Leg active and `waypointName`
     * the active waypoint for that Leg.
     *
     * @for Fms
     * @method skipToWaypoint
     * @param waypointName {string}
     */
    skipToWaypoint(waypointName) {
        const { legIndex, waypointIndex } = this._findLegAndWaypointIndexForWaypointName(waypointName);

        // TODO: this may be deprectaed
        this._collectRouteStringsForLegsToBeDropped(legIndex);

        this.legCollection = _drop(this.legCollection, legIndex);
        this.currentLeg.skipToWaypointAtIndex(waypointIndex);
    }

    /**
     * Find the departure procedure (if it exists) within the `#legCollection` and
     * reset it with a new departure procedure.
     *
     * This method does not remove any `LegModel`s. It instead finds and updates a
     * `LegModel` with a new routeString. If a `LegModel` with a departure
     * procedure cannot be found, then we create a new `LegModel` and place it
     * at the beginning of the `#legCollection`.
     *
     * @for Fms
     * @method replaceDepartureProcedure
     * @param routeString {string}
     * @param runwayModel {RunwayModel}
     */
    replaceDepartureProcedure(routeString, runwayModel) {
        // this is the same procedure that is already set, no need to continue
        if (this.hasLegWithRouteString(routeString)) {
            return;
        }

        if (this.departureRunwayModel.name !== runwayModel.name) {
            this.setDepartureRunway(runwayModel);
        }

        const procedureLegIndex = this._findLegIndexForProcedureType(PROCEDURE_TYPE.SID);

        // a procedure does not exist in the flight plan, so we must create a new one
        if (procedureLegIndex === INVALID_NUMBER) {
            const legModel = this._buildLegModelFromRouteSegment(routeString);

            this.prependLeg(legModel);

            return;
        }

        this._replaceLegAtIndexWithRouteString(procedureLegIndex, routeString);
    }

    /**
     * Find the arrival procedure (if it exists) within the `#legCollection` and
     * reset it with a new arrival procedure.
     *
     * This method does not remove any `LegModel`s. It instead finds and updates a
     * `LegModel` with a new routeString. If a `LegModel` without a arrival
     * procedure cannot be found, then we create a new `LegModel` and place it
     * at the end of the `#legCollection`.
     *
     * @for Fms
     * @method replaceArrivalProcedure
     * @param routeString {string}
     * @param runwayModel {RunwayModel}
     */
    replaceArrivalProcedure(routeString, runwayModel) {
        // this is the same procedure that is already set, no need to continue
        if (this.hasLegWithRouteString(routeString)) {
            return;
        }

        if (this.arrivalRunwayModel.name !== runwayModel.name) {
            this.setArrivalRunway(runwayModel);
        }

        const procedureLegIndex = this._findLegIndexForProcedureType(PROCEDURE_TYPE.STAR);

        // a procedure does not exist in the flight plan, so we must create a new one
        if (procedureLegIndex === INVALID_NUMBER) {
            const legModel = this._buildLegModelFromRouteSegment(routeString);

            this.appendLeg(legModel);

            return;
        }

        this._replaceLegAtIndexWithRouteString(procedureLegIndex, routeString);
    }

    /**
     * Removes an existing flightPlan and replaces it with a
     * brand new route.
     *
     * This is a destructive operation.
     *
     * @for Fms
     * @method replaceFlightPlanWithNewRoute
     * @param routeString {string}
     * @param runway {string}
     */
    replaceFlightPlanWithNewRoute(routeString, runway) {
        // TODO: we may need to update the runway in this method
        this._destroyLegCollection();

        this.legCollection = this._buildLegCollection(routeString);
    }

    /**
     * Replace a portion of the existing flightPlan with a new route,
     * up to a shared routeSegment.
     *
     * It is assumed that any `routeString` passed to this method has
     * already been verified to contain a shared segment with the existing
     * route. This method is not designed to handle errors for cases where
     * there are not shared routeSegments.
     *
     * @for Fms
     * @metho replaceRouteUpToSharedRouteSegment
     * @param routeString {routeString}
     */
    replaceRouteUpToSharedRouteSegment(routeString) {
        let legIndex = INVALID_NUMBER;
        let amendmentRouteString = '';
        const routeSegments = routeStringFormatHelper(routeString.toLowerCase());

        for (let i = 0; i < routeSegments.length; i++) {
            const segment = routeSegments[i];

            // with the current routeSegment, find if this same routeSegment exists already within the #legCollection
            if (this.hasLegWithRouteString(segment)) {
                legIndex = this._findLegIndexByRouteString(segment);
                // build a new routeString with only the pieces we need to create new `LegModels` for
                amendmentRouteString = routeSegments.slice(0, i);

                break;
            }
        }

        this._trimLegCollectionAtIndex(legIndex);
        this._prependLegCollectionWithRouteAmendment(amendmentRouteString);
    }

    /**
     * Unset `HOLD` as the `#currentPhase` only if `HOLD` is the `#currentPhase`
     *
     * @Fms
     * @method exitHoldIfHolding
     */
    exitHoldIfHolding() {
        if (this.currentPhase !== FLIGHT_PHASE.HOLD) {
            return;
        }

        this._exitHoldToPreviousFlightPhase();
    }

    /**
     * Sets `#currentPhase` to its previous value
     *
     * This method should only be called from `.exitHoldIfHolding()`, which performs
     * the requisit checks for correct `#flightPhase`
     *
     * @for Fms
     * @method _exitHoldToPreviousFlightPhase
     */
    _exitHoldToPreviousFlightPhase() {
        this.currentPhase = _last(this._flightPhaseHistory);
    }

    /**
     * Validate and entire route.
     *
     * This can be:
     * - a directRouteString,
     * - a procedureRouteString,
     * - or combination of both directRouteStrings and procedureRouteString
     *
     * @for fms
     * @method isValidRoute
     * @param routeString {string}
     * @param runway {string}
     * @return {boolean}
     */
    isValidRoute(routeString, runway = '') {
        const routeSegments = routeStringFormatHelper(routeString);

        if (!routeSegments) {
            return false;
        }

        for (let i = 0; i < routeSegments.length; i++) {
            let isValid = false;
            const segment = routeSegments[i];

            if (RouteModel.isProcedureRouteString(segment)) {
                isValid = this.isValidProcedureRoute(segment, runway);
            } else if (RouteModel.isHoldRouteString(segment)) {
                const fixName = extractFixnameFromHoldSegment(segment);

                isValid = this._navigationLibrary.hasFix(fixName);
            } else if (RouteModel.isVectorRouteString(segment)) {
                const heading = extractHeadingFromVectorSegment(segment);
                const isValidNumber = !isNaN(heading);
                const isThreeDigits = heading.length === 3;

                isValid = isValidNumber && isThreeDigits;
            } else {
                isValid = this._navigationLibrary.hasFix(segment);
            }

            if (!isValid) {
                return false;
            }
        }

        return true;
    }

    /**
     * Determinines if the passed `routeString` is a valid procedure route.
     *
     * This can be either a SID or a STAR.
     * A valid `procedureRouteString` is expected to be in the shape of:
     * `ENTRY.PROCEDURE_NAME.EXIT`
     *
     * @for Fms
     * @method isValidProcedureRoute
     * @param routeString {string}
     * @param runway {string}
     * @param flightPhase {string}
     * @return {boolean}
     */
    isValidProcedureRoute(routeString, runway, flightPhase = '') {
        let routeStringModel;

        // RouteModel will throw when presented with an invalid procedureRouteString,
        // we only want to capture that here and continue on our way.
        try {
            routeStringModel = new RouteModel(routeString);
        } catch (error) {
            console.error(error);

            return false;
        }

        // flightPhase is unknown or unavailable so it must be extrapolated based on the `procedureId`.
        if (flightPhase === '') {
            flightPhase = this._translateProcedureNameToFlightPhase(routeStringModel.procedure);
        }

        // a `LegModel` already exists with this routeString
        if (this.hasLegWithRouteString(routeStringModel.routeCode)) {
            return true;
        }

        // TODO: abstract this to a method or combine with if/returns below
        // find the prcedure model from the correct collection based on flightPhase
        const procedureModel = flightPhase === FLIGHT_CATEGORY.ARRIVAL
            ? this.findStarByProcedureId(routeStringModel.procedure)
            : this.findSidByProcedureId(routeStringModel.procedure);

        if (!procedureModel) {
            return false;
        }

        if (flightPhase === FLIGHT_CATEGORY.ARRIVAL) {
            // TODO: this is too aggressive at the moment because of inconsistencies in airport files. this should be
            // reimplemented as soon as possible.
            return procedureModel.hasFixName(routeStringModel.entry); // && procedureModel.hasFixName(runway);
        }

        // TODO: this is too aggressive at the moment because of inconsistencies in airport files. this should be
        // reimplemented as soon as possible.
        return procedureModel.hasFixName(routeStringModel.exit); // && procedureModel.hasFixName(runway);
    }

    /**
     * Given a `routeString`, find if any `routeSegments` match an existing
     * `LegModel#routeString`.
     *
     * This method will return true on only the first match.
     *
     * This method should be used before using `applyPartialRouteAmendment()`
     * to verify a `routeAmmendment` has some shared `routeSegment`.
     *
     * @for Fms
     * @method isValidRouteAmendment
     * @param routeString {string}      any `routeString` representing a future routeAmmendment
     * @return isValid {boolean}
     */
    isValidRouteAmendment(routeString) {
        let isValid = false;
        const routeSegments = routeStringFormatHelper(routeString);

        for (let i = 0; i < routeSegments.length; i++) {
            const segment = routeSegments[i];

            if (this.hasLegWithRouteString(segment)) {
                isValid = true;

                break;
            }
        }

        return isValid;
    }

    /**
     * Find if a Waypoint exists within `#legCollection`
     *
     * This will call a `.hasWaypoint` method on each `LegModel`
     *
     * @for Fms
     * @method hasWaypoint
     * @param waypointName {string}
     * @return {boolean}
     */
    hasWaypoint(waypointName) {
        // using a for loop here instead of `_find()` because this operation could happen a lot and
        // a for loop is going to be faster than `_find()` in most cases.
        for (let i = 0; i < this.legCollection.length; i++) {
            const leg = this.legCollection[i];

            if (leg.hasWaypoint(waypointName)) {
                return true;
            }
        }

        return false;
    }

    /**
     * Encapsulation of boolean logic used to determine if there is a
     * WaypointModel available after the current one has been flown over.
     *
     * @for fms
     * @method hasNextWaypoint
     * @return {boolean}
     */
    hasNextWaypoint() {
        return this.currentLeg.hasNextWaypoint() || !_isNil(this.legCollection[1]);
    }

    /**
     * Determiens is any `LegModel` with the `#legCollection` contains
     * a specific `routeString`.
     *
     * It is assumed that if a leg matches the `routeString` provided,
     * the route is the same.
     *
     * @for Fms
     * @method hasLegWithRouteString
     * @param routeString {string}
     * @return {boolean}
     */
    hasLegWithRouteString(routeString) {
        const previousProcedureLeg = this._findLegByRouteString(routeString);

        return typeof previousProcedureLeg !== 'undefined';
    }

    /**
     * Returns true if the `#currentLeg` is a procedure (sid/star)
     *
     * @for Fms
     * @method isFollowingProcedure
     * @return {boolean}
     */
    isFollowingProcedure() {
        return this.currentLeg.isProcedure;
    }

    /**
     * Returns true if the `#currentLeg` is a SID procedure
     *
     * @for Fms
     * @method
     * @return {boolean}
     */
    isFollowingSid() {
        return this.isFollowingProcedure() && this.currentLeg.procedureType === PROCEDURE_TYPE.SID;
    }

    /**
     * Returns true if the `#currentLeg` is a STAR procedure
     *
     * @for Fms
     * @method
     * @return {boolean}
     */
    isFollowingStar() {
        return this.isFollowingProcedure() && this.currentLeg.procedureType === PROCEDURE_TYPE.STAR;
    }

    /**
     * Fascade method for `sidCollection.findRouteByIcao`
     *
     * Allows classes that have access to the `Aircraft`, but not the
     * navigation library, to do standardRoute building and logic.
     *
     * @for Fms
     * @method findSidByProcedureId
     * @param procedureId {string}
     * @return {array<StandardRouteWaypointModel>}
     */
    findSidByProcedureId(procedureId) {
        return this._navigationLibrary.sidCollection.findRouteByIcao(procedureId);
    }

    /**
     * Fascade method for `starCollection.findRouteByIcao`
     *
     * Allows classes that have access to the `Aircraft`, but not the
     * navigation library, to do standardRoute building and logic.
     *
     * @for Fms
     * @method findStarByProcedureId
     * @param procedureId {string}
     * @return {array<StandardRouteWaypointModel>}
     */
    findStarByProcedureId(procedureId) {
        return this._navigationLibrary.starCollection.findRouteByIcao(procedureId);
    }

    /**
     * Fascade method for `sidCollection.findRandomExitPointForSIDIcao`
     *
     * Allows classes that have access to the `Aircraft`, but not the
     * navigation library, to do standardRoute building and logic.
     *
     * @Fms
     * @method findRandomExitPointForSidProcedureId
     * @param procedureId {string}
     * @return {array<StandardRouteWaypointModel>}
     */
    findRandomExitPointForSidProcedureId(procedureId) {
        return this._navigationLibrary.sidCollection.findRandomExitPointForSIDIcao(procedureId);
    }

    /**
     *
     *
     * @for Fms
     * @method isDeparture
     * @return {boolean}
     */
    isDeparture() {
        return this.currentPhase === FLIGHT_PHASE.APRON ||
            this.currentPhase === FLIGHT_PHASE.TAXI ||
            this.currentPhase === FLIGHT_PHASE.WAITING ||
            this.currentPhase === FLIGHT_PHASE.TAKEOFF ||
            this.currentPhase === FLIGHT_PHASE.CLIMB;
    }

    /**
     *
     *
     * @for Fms
     * @method isArrival
     * @return {boolean}
     */
    isArrival() {
        return this.currentPhase === FLIGHT_PHASE.CRUISE ||
            this.currentPhase === FLIGHT_PHASE.DESCENT ||
            this.currentPhase === FLIGHT_PHASE.APPROACH ||
            this.currentPhase === FLIGHT_PHASE.LANDING;
    }

    /**
     * From a routeString, find each routeString segment and create
     * new `LegModels` for each segment then retun that list.
     *
     * Used on instantiation to build the initial `legCollection`.
     *
     * @for LegModel
     * @method _buildLegCollection
     * @param routeString {string}
     * @return {array<LegModel>}
     * @private
     */
    _buildLegCollection(routeString) {
        const routeStringSegments = routeStringFormatHelper(routeString);
        const legsForRoute = _map(routeStringSegments,
            (routeSegment) => this._buildLegModelFromRouteSegment(routeSegment)
        );

        return legsForRoute;
    }

    /**
     * Build a `LegModel` instance
     *
     * This is abstracted to centralize the creation of `LegModels` so the same,
     * consistent operation can be performed from within a loop or one at a time.
     *
     * @for Fms
     * @method _buildLegModelFromRouteSegment
     * @param routeSegment {string}  a segment of a `routeString`
     * @private
     */
    _buildLegModelFromRouteSegment(routeSegment) {
        return new LegModel(routeSegment, this.currentRunwayName, this.currentPhase, this._navigationLibrary);
    }

    /**
     * Build a `LegModel` instance that contains a `WaypointModel` with hold properties
     *
     * @for Fms
     * @method _createLegWithHoldWaypoint
     * @param waypointProps {object}
     * @return legModel {LegModel}
     */
    _createLegWithHoldWaypoint(waypointProps) {
        const legModel = new LegModel(
            waypointProps.name,
            this.currentRunwayName,
            this.currentPhase,
            this._navigationLibrary,
            waypointProps
        );

        return legModel;
    }

    /**
     * Make the next `WaypointModel` in the currentLeg the currentWaypoint
     *
     * @for Fms
     * @method _moveToNextWaypointInLeg
     * @private
     */
    _moveToNextWaypointInLeg() {
        this.currentLeg.moveToNextWaypoint();
    }

    /**
     * Make the next `LegModel` in the `legCollection` the currentWaypoint
     *
     * @for Fms
     * @method _moveToNextLeg
     * @private
     */
    _moveToNextLeg() {
        this.currentLeg.destroy();
        // this is mutable
        this.legCollection.shift();
    }

    /**
     * Loop through the `LegModel`s in the `#legCollection` untill
     * the `waypointName` is found, then return the location indicies
     * for the Leg and Waypoint.
     *
     * Used to adjust `currentLeg` and `currentWaypoint` values by
     * dropping items to the left of these indicies.
     *
     * @for Fms
     * @method _findLegAndWaypointIndexForWaypointName
     * @param waypointName {string}
     * @return {object}
     * @private
     */
    _findLegAndWaypointIndexForWaypointName(waypointName) {
        let legIndex;
        let waypointIndex = INVALID_NUMBER;

        for (legIndex = 0; legIndex < this.legCollection.length; legIndex++) {
            const legModel = this.legCollection[legIndex];
            // TODO: this should be made into a class method for the WaypointModel
            waypointIndex = _findIndex(legModel.waypointCollection, { name: waypointName.toLowerCase() });

            if (waypointIndex !== INVALID_NUMBER) {
                break;
            }
        }

        // TODO: what happens here if a waypoint isn't found within the collection?

        return {
            legIndex,
            waypointIndex
        };
    }

    /**
     * Given a `procedureType` this locates the array index of a leg with that `#procedureType`.
     *
     * @for Fms
     * @method _findLegIndexForProcedureType
     * @param procedureType {PROCEDURE_TYPE|string}  either `SID` or `STAR`, but can be extended to anything in the
     *                                               `PROCEDURE_TYPE` enum
     * @return {number}                              array index of a `procedureType` from the `#legCollection`
     * @private
     */
    _findLegIndexForProcedureType(procedureType) {
        return _findIndex(this.legCollection, { isProcedure: true, procedureType: procedureType });
    }

    /**
     * Locate a `LegModel` in the collection by it's `#routeString` property
     *
     * @for Fms
     * @method _findLegIndexByRouteString
     * @param routeString {string}
     * @return {number|undefined}           array index of the found `LegModel` or undefined
     */
    _findLegIndexByRouteString(routeString) {
        return _findIndex(this.legCollection, { routeString: routeString });
    }

    /**
     * Loop through the `#legCollection` up to the `legIndex` and add each
     * `routeString` to `#_previousRouteSegments`.
     *
     * Called from `.skipToWaypoint()` before the `currentLeg` is updated to the
     * `LegModel` at `legIndex`.
     *
     * @for Fms
     * @method _collectRouteStringsForLegsToBeDropped
     * @param legIndex {number}  index number of the next currentLeg
     * @private
     */
    _collectRouteStringsForLegsToBeDropped(legIndex) {
        for (let i = 0; i < legIndex; i++) {
            this._previousRouteSegments.push(this.legCollection[i].routeString);
        }
    }

    /**
     * Loop through each `LegModel` and call `.destroy()`
     *
     * This clears destroys each `WaypointModel` contained within each
     * `LegModel` in the collection.
     *
     * TODO: implement object pooling with `LegModel` and `WaypointModel`,
     *       this is the method where the `LegModel` is be returned to the pool
     *
     * @for Fms
     * @method _destroyLegCollection
     * @private
     */
    _destroyLegCollection() {
        for (let i = 0; i < this.legCollection.length; i++) {
            const legModel = this.legCollection[i];

            legModel.destroy();
        }

        this.legCollection = [];
    }

    /**
     * Find a LegModel within the collection by its route string
     *
     * @for Fms
     * @method _findLegByRouteString
     * @param routeString {string}
     * @return {LegModel|undefined}
     * @private
     */
    _findLegByRouteString(routeString) {
        return _find(this.legCollection, { routeString: routeString.toLowerCase() });
    }

    /**
     * This method will find an leg at `legIndex` in the `#legCollection` and
     * replace it with a new `routeString`.
     *
     * It is important to note that this doesn't create a new `LegModel` instance.
     * Instead, this locates the leg at `legIndex`, destroys it's properties, then
     * runs `init()` with the new `routeString`.
     *
     * @for Fms
     * @method _replaceLegAtIndexWithRouteString
     * @param legIndex {number}     array index of the leg to replace
     * @param routeString {string}  routeString to use for the replacement leg
     * @private
     */
    _replaceLegAtIndexWithRouteString(legIndex, routeString) {
        const legModel = this.legCollection[legIndex];

        legModel.destroy();
        legModel.init(routeString, this.currentRunwayName, this.currentPhase);
    }

    /**
     * Set the currentPhase with the appropriate value, based on the spawn category
     *
     * @for Fms
     * @method _setCurrentPhaseFromCategory
     * @param category {string}
     * @private
     */
    _setCurrentPhaseFromCategory(category) {
        switch (category) {
            case FLIGHT_CATEGORY.ARRIVAL:
                this.setFlightPhase(FLIGHT_PHASE.CRUISE);

                break;

            case FLIGHT_CATEGORY.DEPARTURE:
                this.setFlightPhase(FLIGHT_PHASE.APRON);

                break;

            default:
                break;
        }
    }

    /**
     * Set the appropriate runway property with the passed `RunwayModel`
     *
     * @for Fms
     * @method _setInitialRunwayAssignmentFromCategory
     * @param category {string}
     * @param runway {RunwayModel}
     * @private
     */
    _setInitialRunwayAssignmentFromCategory(category, runway) {
        // TODO: change to switch with a default throw
        if (category === FLIGHT_CATEGORY.ARRIVAL) {
            this.setArrivalRunway(runway);
        } else if (category === FLIGHT_CATEGORY.DEPARTURE) {
            this.setDepartureRunway(runway);
        }
    }

    /**
     * Given a `procedureId` find the `#collectionName` that
     * procedure belongs to, then translate that `#collectionName`
     * to a `flightPhase`.
     *
     * @for Fms
     * @method _translateProcedureNameToFlightPhase
     * @param procedureId {string}
     * @return {string}
     * @private
     */
    _translateProcedureNameToFlightPhase(procedureId) {
        const collectionToFlightPhaseDictionary = {
            sidCollection: FLIGHT_CATEGORY.DEPARTURE,
            starCollection: FLIGHT_CATEGORY.ARRIVAL
        };
        const collectionName = this._navigationLibrary.findCollectionNameForProcedureId(procedureId);

        return collectionToFlightPhaseDictionary[collectionName];
    }

    /**
     * Removes `LegModel`s from index `0` to `#legIndex`.
     *
     * This method is useful for removing a specific number of `LegModel`s
     * from the left of the collection.
     *
     * @for Fms
     * @method _trimLegCollectionAtIndex
     * @param legIndex {number}
     * @private
     */
    _trimLegCollectionAtIndex(legIndex) {
        this.legCollection = this.legCollection.slice(legIndex);
    }

    // TODO: simplify this and abstract it away from `.prependLeg()`
    /**
     * Given an array of `routeSegments`, prepend each to the left of the `#legCollection`
     *
     * @for Fms
     * @method _prependLegCollectionWithRouteAmendment
     * @param routeSegments {array<string>}             direct or procedure routeStrings
     * @private
     */
    _prependLegCollectionWithRouteAmendment(routeSegments) {
        // reversing order here because we're leveraging `.prependLeg()`, which adds a single
        // leg to the left of the `#legCollection`. by reversing the array, we can ensure the
        // correct order of legs.
        const routeSegmentList = routeSegments.slice().reverse();

        for (let i = 0; i < routeSegmentList.length; i++) {
            const routeSegment = routeSegmentList[i];
            const legModel = this._buildLegModelFromRouteSegment(routeSegment);

            this.prependLeg(legModel);
        }
    }

    /**
     * Add the `#currentPhase` to `#_flightPhaseHistory`
     *
     * @for Fms
     * @method _addPhaseToFlightHistory
     * @private
     */
    _addPhaseToFlightHistory() {
        if (this.currentPhase === '') {
            return;
        }

        this._flightPhaseHistory.push(this.currentPhase);
    }

    /**
     * Adds a `routeString` to `#_previousRouteSegments` only when it is not
     * already present in the list
     *
     * @for Fms
     * @method _updatePreviousRouteSegments
     * @param routeString {string}             a valid routeString
     */
    _updatePreviousRouteSegments(routeString) {
        if (this._previousRouteSegments.indexOf(routeString) !== INVALID_INDEX) {
            return;
        }

        this._previousRouteSegments.push(routeString);
    }
}<|MERGE_RESOLUTION|>--- conflicted
+++ resolved
@@ -594,17 +594,10 @@
             inboundHeading,
             name: holdRouteSegment,
             positionModel: holdPosition,
-<<<<<<< HEAD
-            altitudeMaximum: INVALID_VALUE,
-            altitudeMinimum: INVALID_VALUE,
-            speedMaximum: INVALID_VALUE,
-            speedMinimum: INVALID_VALUE
-=======
             altitudeMaximum: INVALID_NUMBER,
             altitudeMinimum: INVALID_NUMBER,
             speedMaximum: INVALID_NUMBER,
             speedMinimum: INVALID_NUMBER
->>>>>>> c3fe8405
         };
 
         if (isPositionHold) {
