--- conflicted
+++ resolved
@@ -20,14 +20,11 @@
     </div>
     <div id="score" title="Score">-</div>
     <div id="controls">
-<<<<<<< HEAD
+      <span class="toggle-sids control active" title="Toggle SID display">
+        <img src="assets/images/icons/sids.png" />
+      </span>
       <span class="toggle-restricted-areas control active" title="Toggle restricted areas">
         <img src="assets/images/icons/restricted.png" />
-      </span>
-=======
-      <span class="toggle-sids control active" title="Toggle SID display">
-        <img src="assets/images/icons/sids.png" />
->>>>>>> 57cfb859
       </span>
       <span class="fast-forwards control" title="Set time warp to 2">
         <img src="assets/images/icons/fast-forwards.png" />
