import ava from 'ava';
import WaypointModel from '../../../src/assets/scripts/client/aircraft/FlightManagementSystem/WaypointModel';
import { INVALID_NUMBER } from '../../../src/assets/scripts/client/constants/globalConstants';

const fixnameMock = 'COWBY';
const holdFixLocationMock = [113.4636606631233, 6.12969620221002];
const waypointMock = {
<<<<<<< HEAD
    altitudeMaximum: -1,
    altitudeMinimum: -1,
=======
    altitudeMaximum: INVALID_NUMBER,
    altitudeMinimum: INVALID_NUMBER,
>>>>>>> c3fe8405
    isFlyOverWaypoint: false,
    isVector: false,
    legLength: '',
    name: fixnameMock,
    positionModel: holdFixLocationMock,
<<<<<<< HEAD
    speedMaximum: -1,
    speedMinimum: -1,
=======
    speedMaximum: INVALID_NUMBER,
    speedMinimum: INVALID_NUMBER,
>>>>>>> c3fe8405
    turnDirection: ''
};

const vectorWaypointPropsMock = {
    isFlyOverWaypoint: false,
    isVector: true,
    name: '#260'
};

ava('throws when instantiated without parameters', (t) => {
    t.throws(() => new WaypointModel());
});

ava('#hold returns properties for a holding pattern', (t) => {
    const waypointHoldMock = Object.assign({}, waypointMock, { legLength: '3min', turnDirection: 'right' });
    const model = new WaypointModel(waypointHoldMock);

    t.true(model.hold.dirTurns === 'right');
    t.true(model.hold.legLength === 3);
    t.true(model.hold.timer === -999);
});

ava('#isVector returns true when name starts with `#`', (t) => {
    const model = new WaypointModel(vectorWaypointPropsMock);

    t.true(model.isVector);
});

ava('#isVector returns false when name does not contain `#`', (t) => {
    const props = Object.assign({}, waypointMock, { legLength: '3min', turnDirection: 'right' });
    const model = new WaypointModel(props);

    t.false(model.isVector);
});

ava('#vector returns undefined when #isVector is false', (t) => {
    const props = Object.assign({}, waypointMock, { legLength: '3min', turnDirection: 'right' });
    const model = new WaypointModel(props);

    t.true(model.vector === undefined);
});

ava('#vector returns heading when #isVector is true', (t) => {
    const model = new WaypointModel(vectorWaypointPropsMock);
    const heading = model.vector;
    const expectedHeading = 4.537856055185257;

    t.true(heading === expectedHeading);
});

ava('returns waypoint name when requesting the name of a waypoint that does not begin with an underscore', (t) => {
    const model = new WaypointModel(waypointMock);

    t.true(model.name === fixnameMock.toLowerCase());
});

ava('returns RNAV when requesting the name of a waypoint that begins with an underscore', (t) => {
    const waypointWithRnavMock = Object.assign({}, waypointMock, { name: '_NAPSE068' });
    const model = new WaypointModel(waypointWithRnavMock);

    t.true(model.name === 'RNAV');
});

ava('.updateWaypointWithHoldProps() sets parameters as hold-specific properties', (t) => {
    const model = new WaypointModel(waypointMock);
    model.updateWaypointWithHoldProps(0, 'left', '2min');

    t.true(model.isHold === true);
    t.true(model._holdingPatternInboundHeading === 0);
    t.true(model._turnDirection === 'left');
    t.true(model._legLength === '2min');
});<|MERGE_RESOLUTION|>--- conflicted
+++ resolved
@@ -5,25 +5,15 @@
 const fixnameMock = 'COWBY';
 const holdFixLocationMock = [113.4636606631233, 6.12969620221002];
 const waypointMock = {
-<<<<<<< HEAD
-    altitudeMaximum: -1,
-    altitudeMinimum: -1,
-=======
     altitudeMaximum: INVALID_NUMBER,
     altitudeMinimum: INVALID_NUMBER,
->>>>>>> c3fe8405
     isFlyOverWaypoint: false,
     isVector: false,
     legLength: '',
     name: fixnameMock,
     positionModel: holdFixLocationMock,
-<<<<<<< HEAD
-    speedMaximum: -1,
-    speedMinimum: -1,
-=======
     speedMaximum: INVALID_NUMBER,
     speedMinimum: INVALID_NUMBER,
->>>>>>> c3fe8405
     turnDirection: ''
 };
 
