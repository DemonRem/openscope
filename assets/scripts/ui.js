
function ui_init_pre() {
  prop.ui = {};
  prop.ui.scale_default = 8; // pixels per km
  prop.ui.scale_max = 80; // max scale
  prop.ui.scale_min = 1; // min scale
  prop.ui.scale         = prop.ui.scale_default;

  if('atc-scale' in localStorage) prop.ui.scale = localStorage['atc-scale'];
}

function ui_zoom_out() {
  var lastpos = [round(pixels_to_km(prop.canvas.panX)), round(pixels_to_km(prop.canvas.panY))];
  prop.ui.scale *= 0.9;
  if(prop.ui.scale < prop.ui.scale_min) prop.ui.scale = prop.ui.scale_min;
  ui_after_zoom();
  prop.canvas.panX = round(km(lastpos[0]));
  prop.canvas.panY = round(km(lastpos[1]));
}

function ui_zoom_in() {
  var lastpos = [round(pixels_to_km(prop.canvas.panX)), round(pixels_to_km(prop.canvas.panY))];
  prop.ui.scale /= 0.9;
  if(prop.ui.scale > prop.ui.scale_max) prop.ui.scale = prop.ui.scale_max;
  ui_after_zoom();
  prop.canvas.panX = round(km(lastpos[0]));
  prop.canvas.panY = round(km(lastpos[1]));
}

function ui_zoom_reset() {
  prop.ui.scale = prop.ui.scale_default;
  ui_after_zoom();
}

function ui_after_zoom() {
  localStorage['atc-scale'] = prop.ui.scale;
  prop.canvas.dirty = true;
}

function ui_init() {

  $(".fast-forwards").prop("title", "Set time warp to 2");

  var switches = {
    ".fast-forwards": game_timewarp_toggle,
    ".speech-toggle": speech_toggle,
    ".switch-airport": ui_airport_toggle,
    ".toggle-tutorial": tutorial_toggle,
    ".pause-toggle": game_pause_toggle,
    "#paused img": game_unpause,
<<<<<<< HEAD
    ".toggle-restricted-areas": canvas_restricted_toggle
=======
    ".toggle-sids": canvas_sids_toggle
>>>>>>> 57cfb859
  }
  $.each(switches, function(selector, fn) {
    $(selector).on('click', function(evt) { fn(evt); });
  });
}

function ui_complete() {
  var airports = []

  for(var i in prop.airport.airports) airports.push(i);

  airports.sort();

  for(var i=0;i<airports.length;i++) {
    var airport = prop.airport.airports[airports[i]];

    var html = $("<li class='airport icao-"+airport.icao.toLowerCase()+"'><span class='icao'>" + airport.icao + "</span><span class='name'>" + airport.name + "</span></li>");

    html.click(airport.icao.toLowerCase(), function(e) {
      if(e.data != airport_get().icao) {
        airport_set(e.data);
        ui_airport_close();
      }
    });

    $("#airport-switch .list").append(html);

  }
}

function pixels_to_km(pixels) {
  return pixels / prop.ui.scale;
}

function km(kilometers) {
  return kilometers * prop.ui.scale;
}

function ui_log(message) {
  message = arguments[0];
  var warn = false;
  if(arguments[0] == true) {
    warn = true;
    message = arguments[1];
  } else if(arguments.length >= 2) {
    message += ", "+arguments[1];
  }

//  $("#log").append("<span class='item'><span class='from'>"+from+"</span><span class='message'>"+message+"</span></span>");
  var html = $("<span class='item'><span class='message'>"+message+"</span></span>");
  if(warn) html.addClass("warn");
  $("#log").append(html);
  $("#log").scrollTop($("#log").get(0).scrollHeight);
  game_timeout(function(html) {
    html.addClass("hidden");
    setTimeout(function() {
      html.remove();
    }, 10000);
  }, 3, window, html);

  speech_say(message);

//  console.log("MESSAGE: " + message);
}

function ui_airport_open() {
  $(".airport").removeClass("active");
  $(".airport.icao-"+airport_get().icao.toLowerCase()).addClass("active");

  $("#airport-switch").addClass("open");
  $(".switch-airport").addClass("active");
}

function ui_airport_close() {
  $("#airport-switch").removeClass("open");
  $(".switch-airport").removeClass("active");
}

function ui_airport_toggle() {
  if($("#airport-switch").hasClass("open")) ui_airport_close();
  else                                      ui_airport_open();
}<|MERGE_RESOLUTION|>--- conflicted
+++ resolved
@@ -48,11 +48,8 @@
     ".toggle-tutorial": tutorial_toggle,
     ".pause-toggle": game_pause_toggle,
     "#paused img": game_unpause,
-<<<<<<< HEAD
     ".toggle-restricted-areas": canvas_restricted_toggle
-=======
     ".toggle-sids": canvas_sids_toggle
->>>>>>> 57cfb859
   }
   $.each(switches, function(selector, fn) {
     $(selector).on('click', function(evt) { fn(evt); });
