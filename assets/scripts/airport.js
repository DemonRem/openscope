zlsa.atc.ArrivalFactory = function(airport, options) {
  if (options.type) {
    if (options.type == 'random')
      return new zlsa.atc.ArrivalBase(airport, options);
    if (options.type == 'cyclic')
      return new zlsa.atc.ArrivalCyclic(airport, options);
    if (options.type == 'wave')
      return new zlsa.atc.ArrivalWave(airport, options);
    throw "Unsupported arrival type: " + options.type;
  }

  return new zlsa.atc.ArrivalDefault(airport, options);
};

zlsa.atc.ArrivalDefault = Fiber.extend(function(base) {
  return {
    init: function(airport, options) {
      this.airport = airport;

      this.airlines = [];
      this.altitude = 0;
      this.frequency = [0, 0];
      this.heading = 0;
      this.waypoints = [];
      this.radial = 0;
      this.speed = null;

      this.timeout = null;

      this.parse(options);
    },
    parse: function(options) {
      this.airlines = options.airlines;

      if(typeof options.altitude == typeof 0)
        this.altitude = [options.altitude, options.altitude];
      else
        this.altitude = options.altitude;

      this.frequency = vscale(options.frequency, 60);

      if(!options.heading)
        options.heading = (options.radial + 180) % 360;

      this.heading = radians(options.heading);

      if(options.fixes) {
        options.waypoints = [];
        for (var i=0; i<options.fixes.length; i++) {
          options.waypoints.push({
            fix: options.fixes[i],
          });
        }
      }

      if (options.waypoints)
        this.waypoints = options.waypoints;

      this.radial = radians(options.radial);
      this.speed = options.speed;
    },
    // Stop this arrival from running.  Generally called when
    // switching to another airport.
    stop: function() {
      if(this.timeout)
          game_clear_timeout(this.timeout);
    },
    // Start this arrival, spawning initial aircraft as appropriate
    start: function() {
      var delay = random(this.frequency[0], this.frequency[1]);

      if(Math.random() > 0.3) {
        delay = Math.random() * 0.1;
        game_timeout(this.spawnAircraft, delay, this, [false, false]);
      }
      this.timeout =
        game_timeout(this.spawnAircraft, delay, this, [true, true]);
    },

    // Create an aircraft and schedule next arrival if appropriate
    spawnAircraft: function(args) {
      var start_flag   = args[0];
      var timeout_flag = args[1] || false;

      // Set heading within 15 degrees of specified
      var wobble   = radians(15);
      var radial   = this.radial + random(-wobble, wobble);
      var distance;
      if(start_flag) // At start, spawn aircraft closer but outside ctr_radius
        distance = this.airport.ctr_radius + random(10, 20);
      else
        distance = 2*this.airport.ctr_radius - random(2, 18);
      var position = [sin(radial) * distance, cos(radial) * distance];

      var altitude = random(this.altitude[0] / 1000,
                            this.altitude[1] / 1000);
      altitude     = round(altitude * 2) * 500;

      var message = true;
      if(game_time() - this.airport.start < 2) message = false;

      var airline = choose_weight(this.airlines);
      var fleet = null;
      var idx = airline.indexOf('/');
      if (idx > 0) {
        var arr = airline.split('/', 2);
        airline = arr[0];
        fleet = arr[1];
      }

      aircraft_new({
        category:  "arrival",
        airline:   airline,
        fleet:     fleet,
        altitude:  altitude,
        heading:   this.heading,
        waypoints: this.waypoints,
        message:   message,
        position:  position,
        speed:     this.speed
      });

      if(timeout_flag) {
        this.timeout =
          game_timeout(this.spawnAircraft,
                       this.nextInterval(),
                       this,
                       [false, true]);
      }
    },
    nextInterval: function() {
      return random(this.frequency[0] / prop.game.frequency,
                    this.frequency[1] / prop.game.frequency);
    }
  };
});

zlsa.atc.ArrivalBase = Fiber.extend(function(base) {
  return {
    init: function(airport, options) {
      this.airport = airport;

      this.airlines = [];
      this.altitude = [1000, 1000];
      this.frequency = [0, 0];
      this.heading = null;
      this.waypoints = [];
      this.radial = [0, 0];
      this.speed = 200;

      this.timeout = null;

      this.parse(options);
    },
    // Supported Arrival options
    // airlines: {array of array} List of airlines with weight for each
    // altitude: {array or integer} Altitude in feet or range of altitudes
    // frequency: {array or integer} Frequency in aircraft/hour or range of frequencies
    // heading: {array or integer} Heading in degrees or range of headings
    // fixes: {array} Set of fixes to traverse (eg. for STARs)
    // radial: {array or integer} Radial in degrees or range of radials
    // speed: {integer} Speed in knots of spawned aircraft
    parse: function(options) {
      this.airlines = options.airlines;

      if(typeof options.altitude == typeof 0)
        this.altitude = [options.altitude, options.altitude];
      else
        this.altitude = options.altitude;

      if (typeof options.frequency == typeof 0)
        this.frequency = [options.frequency, options.frequency]
      else
        this.frequency = options.frequency;

      if (typeof options.heading == typeof 0)
        this.heading = [radians(options.heading), radians(options.heading)];
      else if (options.heading) {
        this.heading[0] = radians(options.heading[0]);
        this.heading[1] = radians(options.heading[1]);
      }

      if(options.fixes) {
        options.waypoints = [];
        for (var i=0; i<options.fixes.length; i++) {
          options.waypoints.push({
            fix: options.fixes[i],
          });
        }
      }

      if (options.waypoints)
        this.waypoints = options.waypoints;

      if (typeof options.radial == typeof 0)
        this.radial = [radians(options.radial), radians(options.radial)];
      else {
        this.radial[0] = radians(options.radial[0]);
        this.radial[1] = radians(options.radial[1]);
      }

      if (options.speed)
        this.speed = options.speed;
    },
    // Stop this arrival from running.  Generally called when
    // switching to another airport.
    stop: function() {
      if(this.timeout)
          game_clear_timeout(this.timeout);
    },
    // Start this arrival, spawning initial aircraft as appropriate
    start: function() {
      var delay = random(0, 3600 / this.frequency[0]);

      if(Math.random() > 0.3) {
        delay = Math.random() * 0.1;
        game_timeout(this.spawnAircraft, delay, this, [false, false]);
      }
      this.timeout =
        game_timeout(this.spawnAircraft, delay, this, [true, true]);
    },

    // Create an aircraft and schedule next arrival if appropriate
    spawnAircraft: function(args) {
      var start_flag   = args[0];
      var timeout_flag = args[1] || false;

      // Set heading within 15 degrees of specified
      var radial   = random(this.radial[0], this.radial[1])

      var heading = null;
      if (this.heading)
        heading = random(this.heading[0], this.heading[1]);
      else
        heading = radial + Math.PI;
      var distance;
      if(start_flag) // At start, spawn aircraft closer but outside ctr_radius
        distance = this.airport.ctr_radius + random(10, 20);
      else
        distance = 2*this.airport.ctr_radius - 2;
      var position = [sin(radial) * distance, cos(radial) * distance];

      var altitude = random(this.altitude[0] / 1000,
                            this.altitude[1] / 1000);
      altitude     = round(altitude * 2) * 500;

      var message = true;
      if(game_time() - this.airport.start < 2) message = false;

      var airline = choose_weight(this.airlines);
      var fleet = null;
      var idx = airline.indexOf('/');
      if (idx > 0) {
        var arr = airline.split('/', 2);
        airline = arr[0];
        fleet = arr[1];
      }

      aircraft_new({
        category:  "arrival",
        airline:   airline,
        fleet:     fleet,
        altitude:  altitude,
        heading:   heading,
        waypoints: this.waypoints,
        message:   message,
        position:  position,
        speed:     this.speed
      });

      if(timeout_flag) {
        this.timeout =
          game_timeout(this.spawnAircraft,
                       this.nextInterval(),
                       this,
                       [null, true]);
      }
    },
    nextInterval: function() {
      return random((3600 / this.frequency[1]) * prop.game.frequency,
                    (3600 / this.frequency[0]) * prop.game.frequency);
    }
  };
});

zlsa.atc.ArrivalCyclic = zlsa.atc.ArrivalBase.extend(function(base) {
  return {
    init: function(airport, options) {
      this.period = 60*60;
      this.offset = -15 * 60; // Start at the peak

      base.init.call(this, airport, options);

      this._amplitude = (3600 / this.frequency[0]) / 2;
      this._average = (3600/this.frequency[0] + 3600/this.frequency[1]) / 2;
    },
    // Additional supported options
    // period: {integer} Optionally specify the length of a cycle in minutes
    // offset: {integer} Optionally specify when the cycle peaks in minutes
    parse: function(options) {
      base.parse.call(this, options);
      if (options.period)
        this.period = options.period * 60;
      if (options.offset)
        this.offset = -this.period/4 + options.offset * 60;
    },
    nextInterval: function() {
      return (this._amplitude *
        Math.sin(Math.PI*2 * ((game_time() + this.offset)/this.period))
        + this._average) / prop.game.frequency;
    }
  };
});

zlsa.atc.ArrivalWave = zlsa.atc.ArrivalBase.extend(function(base) {
  return {
    init: function(airport, options) {
      this.period = 60*60;
      this.offset = 0;

      base.init.call(this, airport, options);

      // Average number of aircraft per hour
      this._average = (this.frequency[0] + this.frequency[1]) / 2;

      // Time in seconds for 7.5 nmi in-trail separation
      this._separation = Math.ceil(7.5/this.speed * 3600);

      // Aircraft per wave
      this._count = Math.floor(this._average/3600 * this.period);

      if ((this.period / this._separation) < this._count) {
        console.log("Reducing average arrival frequency from " +
                    this._average +
                    "/hour to maintain minimum in trail separation");
        this._count = Math.floor(3600 / this._separation);
      }

      // length of a wave in seconds
      this._waveLength = this._separation * this._count - 1;

      // Offset to have center of wave at 0 time and _offset always positive
      this._offset = this._waveLength/2;
      this._offset -= this.offset;
      while (this._offset < 0) this._offset += this.period;
    },
    // Additional supported options
    // period: {integer} Optionally specify the length of a cycle in minutes
    // offset: {integer} Optionally specify the center of the wave in minutes
    parse: function(options) {
      base.parse.call(this, options);
      if (options.period)
        this.period = options.period * 60;
      if (this.period <= 0)
        throw "Period must be greater than 0";
      if (options.offset)
        this.offset += options.offset * 60;
    },
    nextInterval: function() {
      var position = (game_time() + this._offset) % this.period;
      if (position >= this._waveLength)
        return this.period - position;
      return this._separation / prop.game.frequency;
    },
  };
});

zlsa.atc.DepartureFactory = function(airport, options) {
  if (options.type) {
    if (options.type == 'random')
      return new zlsa.atc.DepartureRandom(airport, options);
    if (options.type == 'cyclic')
      return new zlsa.atc.DepartureCyclic(airport, options);
    if (options.type == 'wave')
      return new zlsa.atc.DepartureWave(airport, options);
    throw "Unsupported departure type: " + options.type;
  }

  return new zlsa.atc.DepartureDefault(airport, options);
};

zlsa.atc.DepartureBase = Fiber.extend(function(base) {
  return {
    init: function(airport, options) {
      this.airport = airport;

      this.airlines = [];
      this.destinations = [0];
      this.sids = {};
      this.frequency = [0, 0];

      this.timeout = null;

      this.parse(options);
    },
    // Supported Departure options
    // airlines: {array of array} List of airlines with weight for each
    // frequency: {array or integer} Frequency in aircraft/hour or range of frequencies
    // destinations: {array of string} List of SIDs or departure fixes for departures
    parse: function(options) {
      this.airlines = options.airlines;

      if (typeof options.frequency == typeof 0)
        this.frequency = [options.frequency, options.frequency]
      else
        this.frequency = options.frequency;

      if(options.sids) {
        this.sids = options.sids;
        for(var s in this.sids) {
          if(this.sids.hasOwnProperty(s)) {
            // Check each SID fix and log if not found in the airport fix list
            var fixList = this.sids[s];
            for(var i=0; i<fixList.length; i++) {
              var fixname = fixList[i];
              if(!this.airport.fixes[fixname])
                console.log("SID " + s + " fix not found: " + fixname);
            }
          }
        }
      }
      if (options.destinations) {
        this.destinations = [];
        for (var i=0;i<options.destinations.length;i++) {
            switch(typeof options.destinations[i]) {
              case "number":
                this.destinations.push(radians(options.destinations[i]));
              break;

              case "string":
                this.destinations.push(options.destinations[i]);
              break;

              default:
            }
        }
      }
    },
    // Stop this departure from running.  Generally called when
    // switching to another airport.
    stop: function() {
      if(this.timeout)
          game_clear_timeout(this.timeout);
    },
    // Start this departure, spawning initial aircraft as appropriate
    start: function() {
      var r = random(1, 2);
      if(Math.random() > 0.9)
        r = random(1, 6);
      for(var i=0;i<r;i++) {
        game_timeout(this.spawnAircraft, Math.random() * 0.1, this, false);
      }
      this.spawnAircraft(true);
    },

    // Create an aircraft and schedule next departure if appropriate
    spawnAircraft: function(timeout) {
      if(timeout == undefined) timeout=false;
      var message = true;
      if(game_time() - this.start < 2) message = false;

      var airline = choose_weight(this.airlines);
      var fleet = null;
      var idx = airline.indexOf('/');
      if (idx > 0) {
        var arr = airline.split('/', 2);
        airline = arr[0];
        fleet = arr[1];
      }

      aircraft_new({
        category:  "departure",
        destination: choose(this.destinations),
        airline:   airline,
        fleet:     fleet,
        message:   message
      });
      if(timeout)
        this.timeout = game_timeout(this.spawnAircraft,
                                    this.nextInterval(),
                                    this,
                                    true);
    },
    nextInterval: function() {
      // Frequency in minutes per aircraft
      return random((this.frequency[0] * 60) / prop.game.frequency,
                    (this.frequency[1] * 60) / prop.game.frequency);
    }
  };
});

zlsa.atc.DepartureDefault = zlsa.atc.DepartureBase;

zlsa.atc.DepartureRandom = zlsa.atc.DepartureBase.extend(function (base) {
  return {
    nextInterval: function () {
      return random((3600 / this.frequency[1]) / prop.game.frequency,
                    (3600 / this.frequency[0]) / prop.game.frequency);
    },
  };
});

zlsa.atc.DepartureCyclic = zlsa.atc.DepartureBase.extend(function (base) {
  return {
    init: function(airport, options) {
      this.period = 60*60;
      this.offset = -15 * 60; // Start at the peak

      base.init.call(this, airport, options);

      this._amplitude = (3600 / this.frequency[0]) / 2;
      this._average = (3600/this.frequency[0] + 3600/this.frequency[1]) / 2;
    },
    // Additional supported options
    // period: {integer} Optionally specify the length of a cycle in minutes
    // offset: {integer} Optionally specify when the cycle peaks in minutes
    parse: function(options) {
      base.parse.call(this, options);
      if (options.period)
        this.period = options.period * 60;
      if (options.offset)
        this.offset = -this.period/4 + options.offset * 60;
    },
    nextInterval: function() {
      return (this._amplitude *
        Math.sin(Math.PI*2 * ((game_time() + this.offset)/this.period))
        + this._average) / prop.game.frequency;
    },
  };
});

zlsa.atc.DepartureWave = zlsa.atc.DepartureCyclic.extend(function(base) {
  return {
    init: function(airport, options) {
      base.init.call(this, airport, options);

      // Time between aircraft in the wave
      this._separation = 10;

      // Aircraft per wave
      this._count = Math.floor(this._average/3600 * this.period);

      if ((this.period / this._separation) < this._count) {
        console.log("Reducing average departure frequency from " +
                    this._average +
                    "/hour to maintain minimum interval");
        this._count = Math.floor(3600 / this._separation);
      }

      // length of a wave in seconds
      this._waveLength = this._separation * this._count - 1;

      // Offset to have center of wave at 0 time
      this._offset = (this._waveLength - this._separation)/2 + this.offset;
    },
    nextInterval: function() {
      var position = (game_time() + this._offset) % this.period;
      if (position >= this._waveLength)
        return this.period - position;
      return this._separation / prop.game.frequency;
    },
  };
});

var Runway=Fiber.extend(function(base) {
  return {
    init: function(options, end) {
      if(!options) options={};
      this.angle          = null;
      this.delay          = 2;
      this.gps            = [];
      this.ils            = { enabled : true,
                              loc_maxDist : km(25),
                              gs_maxHeight : 9999,
                              gs_gradient : radians(3)
                            };
      this.labelPos       = [];
      this.length         = null;
      this.midfield       = [];
      this.name           = "";
      this.position       = [];
      this.queue          = [];
      this.sepFromAdjacent= km(3);

      this.parse(options, end);
    },
    addQueue: function(aircraft) {
      this.queue.push(aircraft);
    },
    removeQueue: function(aircraft, force) {
      if(this.queue[0] == aircraft || force) {
        this.queue.shift(aircraft);
        if(this.queue.length >= 1) {
          this.queue[0].moveForward();
        }
        return true;
      }
      return false;
    },
    inQueue: function(aircraft) {
      return this.queue.indexOf(aircraft);
    },
    taxiDelay: function(aircraft) {
      return this.delay + Math.random() * 3;
    },
    getGlideslopeAltitude: function(distance, /*optional*/ gs_gradient) {
      if(!gs_gradient) gs_gradient = this.ils.gs_gradient;
      distance = Math.max(0, distance);
      var rise = tan(abs(gs_gradient));
      return rise * distance * 3280;
    },
    parse: function(data, end) {
      if(data.delay) this.delay = data.delay[end];
      if(data.end) {
        var thisSide  = new Position(data.end[end], data.reference_position, data.magnetic_north);
        var farSide   = new Position(data.end[(end==0)?1:0], data.reference_position, data.magnetic_north);
        this.gps      = [thisSide.latitude, thisSide.longitude];       // GPS latitude and longitude position
        this.position = thisSide.position; // relative position, based on center of map
        this.length   = vlen(vsub(farSide.position, thisSide.position));
        this.midfield = vscale(vadd(thisSide.position, farSide.position), 0.5);
        this.angle    = vradial(vsub(farSide.position, thisSide.position));
      }
      if(data.ils) this.ils.enabled = data.ils[end];
      if(data.ils_distance) this.ils.loc_maxDist = data.ils_distance[end];
      if(data.ils_gs_maxHeight) this.ils.gs_maxHeight = data.ils_gs_maxHeight[end];
      if(data.glideslope) this.ils.gs_gradient = radians(data.glideslope[end]);
      if(data.name_offset) this.labelPos = data.name_offset[end];
      if(data.name) this.name = data.name[end];
      if(data.sepFromAdjacent) this.sepFromAdjacent = km(data.sepFromAdjacent[end]);
    },
  };
});

var Airport=Fiber.extend(function() {
  return {
    init: function(options) {
      if(!options) options={};

      this.name     = null;
      this.icao     = null;
      this.radio    = null;
      this.level    = null;
      this.runways  = [];
      this.runway   = null;
      this.fixes    = {};
      this.real_fixes = {};
      this.sids     = {};
<<<<<<< HEAD
      this.maps     = {};
=======
      this.airways  = {};
>>>>>>> 25547b9d
      this.restricted_areas = [];
      this.metadata = {
        rwy: {}
      };
      this.airspace = null; // array of areas under this sector's control. If null, draws circle with diameter of 'ctr_radius'
      this.perimeter= null; // area outlining the outermost lateral airspace boundary. Comes from this.airspace[0]

      this.timeout  = {
        runway: null,
        departure: null
      };

      this.departures = null;
      this.arrivals   = [];

      this.wind     = {
        speed: 10,
        angle: 0
      };

      this.ctr_radius  = 80;
      this.ctr_ceiling = 10000;
      this.initial_alt = 5000;

      this.parse(options);
      if(options.url) {
        this.load(options.url);
      }
    },
    getWind: function() {
      var wind = clone(this.wind);
      var s = 1;
      var angle_factor = Math.sin((s + game_time()) * 0.5) + Math.sin((s + game_time()) * 2);
      var s = 100;
      var speed_factor = Math.sin((s + game_time()) * 0.5) + Math.sin((s + game_time()) * 2);
      wind.angle += crange(-1, angle_factor, 1, radians(-4), radians(4));
      wind.speed *= crange(-1, speed_factor, 1, 0.9, 1.05);
      return wind;
    },
    parse: function(data) {
      if(data.position) this.position = new Position(data.position);
      if(data.magnetic_north) this.magnetic_north = radians(data.magnetic_north);
        else this.magnetic_north = 0;
      if(data.name) this.name   = data.name;
      if(data.icao) this.icao   = data.icao;
      if(data.radio) this.radio = data.radio;
      if(data.ctr_radius) this.ctr_radius = data.ctr_radius;
      if(data.ctr_ceiling) this.ctr_ceiling = data.ctr_ceiling;
      if(data.initial_alt) this.initial_alt = data.initial_alt;
      if(data.rr_radius_nm) this.rr_radius_nm = data.rr_radius_nm;
      if(data.rr_center) this.rr_center = data.rr_center;
      if(data.level) this.level = data.level;
      this.has_terrain = false || data.has_terrain;

      if (this.has_terrain) {
        this.loadTerrain();
      }

      if(data.airspace) { // create 3d polygonal airspace
        var areas = [];
        for(var i=0; i<data.airspace.length; i++) { // for each area
          var positions = [];
          for(var j=0; j<data.airspace[i].poly.length; j++) {  // for each point
            positions.push(new Position(data.airspace[i].poly[j],
                                        this.position, this.magnetic_north));
          }
          areas.push(new Area(positions, data.airspace[i].floor*100,
            data.airspace[i].ceiling*100, data.airspace[i].airspace_class));
        }
        this.airspace = areas;

        // airspace perimeter (assumed to be first entry in data.airspace)
        this.perimeter = areas[0];

        // change ctr_radius to point along perimeter that's farthest from rr_center
        var pos = new Position(this.perimeter.poly[0].position, this.position, this.magnetic_north);
        var len = nm(vlen(vsub(pos.position, this.position.position)));
        var apt = this;
        this.ctr_radius = Math.max(...$.map(this.perimeter.poly, function(v) {return vlen(vsub(v.position,new Position(apt.rr_center, apt.position, apt.magnetic_north).position));}));
      }
      
      if(data.runways) {
        for(var i in data.runways) {
          data.runways[i].reference_position = this.position;
          data.runways[i].magnetic_north = this.magnetic_north;
          this.runways.push( [new Runway(data.runways[i], 0),
                              new Runway(data.runways[i], 1)]);
        }
      }

      if(data.fixes) {
        for(var i in data.fixes) {
          var name = i.toUpperCase(),
              coord = new Position(data.fixes[i],
                                   this.position,
                                   this.magnetic_north);
          this.fixes[name] = coord.position;
          if (i.indexOf('_') != 0) {
            this.real_fixes[name] = coord.position;
          }
        }
      }

      if(data.sids) this.sids = data.sids;
      if(data.airways) this.airways = data.airways;

      if(data.maps) {
        for(var m in data.maps) {
          this.maps[m] = [];
          var lines = data.maps[m];
          for(var i in lines) { // convert GPS coordinates to km-based position rel to airport
            var start = new Position([lines[i][0],lines[i][1]], this.position, this.magnetic_north).position;
            var end   = new Position([lines[i][2],lines[i][3]], this.position, this.magnetic_north).position;
            this.maps[m].push([start[0], start[1], end[0], end[1]]);
          }
        }
      }

      if(data.restricted) {
        var r = data.restricted,
          self = this;
        for(var i in r) {
          var obj = {};
          if (r[i].name) obj.name = r[i].name;
          obj.height = parseElevation(r[i].height);
          obj.coordinates = $.map(r[i].coordinates, function(v) {
            return [(new Position(v, self.position, self.magnetic_north)).position];
          });

          var coords = obj.coordinates,
              coords_max = coords[0],
              coords_min = coords[0];
              
          for (var i in coords) {
            var v = coords[i]; //.position;
            coords_max = [Math.max(v[0], coords_max[0]), Math.max(v[1], coords_max[1])];
            coords_min = [Math.min(v[0], coords_min[0]), Math.min(v[1], coords_min[1])];
          };

          obj.center = vscale(vadd(coords_max, coords_min), 0.5);
          self.restricted_areas.push(obj);
        }
      }

      if(data.wind) {
        this.wind = data.wind;
        this.wind.angle = radians(this.wind.angle);
      }

      if(data.departures) {
        this.departures = zlsa.atc.DepartureFactory(this, data.departures);
      }

      if(data.arrivals) {
        for(var i=0;i<data.arrivals.length;i++) {
          this.arrivals.push(zlsa.atc.ArrivalFactory(this, data.arrivals[i]));
        }
      }


      // ***** Generate Airport Metadata *****

      // Runway Metadata
      for(var rwy1 in this.runways) {
        for(var rwy1end in this.runways[rwy1]) {
          // setup primary runway object
          this.metadata.rwy[this.runways[rwy1][rwy1end].name] = {};

          for(var rwy2 in this.runways) {
            if(rwy1 == rwy2) continue;
            for(var rwy2end in this.runways[rwy2]) {
              //setup secondary runway subobject
              var r1  = this.runways[rwy1][rwy1end];
              var r2  = this.runways[rwy2][rwy2end];
              this.metadata.rwy[r1.name][r2.name] = {};

              // generate this runway pair's relationship data
              this.metadata.rwy[r1.name][r2.name].lateral_dist =
                distance2d(r1.position, r2.position);
              this.metadata.rwy[r1.name][r2.name].converging =
                raysIntersect(r1.position, r1.angle, r2.position, r2.angle);
              this.metadata.rwy[r1.name][r2.name].parallel =
                ( abs(angle_offset(r1.angle,r2.angle)) < radians(10) );
            }
          }
        }
      }
    },
    set: function() {
      this.start = game_time();
      this.updateRunway();
      this.addAircraft();
    },
    unset: function() {
      for(var i=0;i<this.arrivals.length;i++) {
        this.arrivals[i].stop();
      }
      this.departures.stop();
      if(this.timeout.runway) game_clear_timeout(this.timeout.runway);
    },
    addAircraft: function() {
      if(this.departures) {
        this.departures.start();
      }

      if(this.arrivals) {
        for(var i=0;i<this.arrivals.length;i++) {
          this.arrivals[i].start();
        }
      }
    },
    updateRunway: function(length) {
      if(!length) length = 0;
      var wind = this.getWind();
      var headwind = {};
      function ra(n) {
        var deviation = radians(10);
        return n + crange(0, Math.random(), 1, -deviation, deviation);
      }
      for(var i=0;i<this.runways.length;i++) {
        var runway = this.runways[i];
        headwind[runway[0].name] = Math.cos(runway[0].angle - ra(wind.angle)) * wind.speed;
        headwind[runway[1].name] = Math.cos(runway[1].angle - ra(wind.angle)) * wind.speed;
      }
      var best_runway = "";
      var best_runway_headwind = -Infinity;
      for(var i in headwind) {
        if(headwind[i] > best_runway_headwind && this.getRunway(i).length > length) {
          best_runway = i;
          best_runway_headwind = headwind[i];
        }
      }
      this.runway = best_runway;
      this.timeout.runway = game_timeout(this.updateRunway, Math.random() * 30, this);
    },
    selectRunway: function(length) {
      return this.runway;
    },
    parseTerrain: function(data) {
      // terrain must be in geojson format
      var apt = this;
      apt.terrain = {};
      for (var i in data.features) {
        var f = data.features[i],
            ele = round(f.properties.elevation / .3048, 1000); // m => ft, rounded to 1K (but not divided)

        if (!apt.terrain[ele]) {
          apt.terrain[ele] = [];
        }

        var multipoly = f.geometry.coordinates;
        if (f.geometry.type == 'LineString') {
          multipoly = [[multipoly]];
        }
        if (f.geometry.type == 'Polygon') {
          multipoly = [multipoly];
        }

        $.each(multipoly, function(i, poly) {
          // multipoly contains several polys
          // each poly has 1st outer ring and other rings are holes
          apt.terrain[ele].push($.map(poly, function(line_string) { 
            return [
              $.map(line_string,
                function(pt) {
                  var pos = new Position(pt, apt.position, apt.magnetic_north);
                  pos.parse4326();
                  return [pos.position];
                }
              )
            ];
          }));
        });
      }
    },
    loadTerrain: function() {
      var terrain = new Content({
        type: "json",
        url:  'assets/airports/terrain/' + this.icao.toLowerCase() + '.geojson',
        that: this,
        callback: function(status, data) {
          if(status == "ok") {
            try {
              log('Parsing terrain');
              this.parseTerrain(data);
            }
            catch (e) {
              log(e.message);
            }
          }
        }
      });
    },
    load: function(url) {
      this.content = new Content({
        type: "json",
        url: url,
        that: this,
        callback: function(status, data) {
          if(status == "ok") {
            try {
              log('Parsing data');
              this.parse(data);
            }
            catch (e) {
              log(e.message);
            }
          }
        }
      });
    },
    getRestrictedAreas: function() {
      return this.restricted_areas || null;
    },
    getFix: function(name) {
      if(!name) return null;
      if(Object.keys(airport_get().fixes).indexOf(name.toUpperCase()) == -1) return;
      else return airport_get().fixes[name.toUpperCase()];
    },
    getSID: function(id, trxn, rwy) {
      if(!(id && trxn && rwy)) return null;
      if(Object.keys(this.sids).indexOf(id) == -1) return;
      var fixes = [];
      var sid = this.sids[id];

      // runway portion
      if(sid.rwy.hasOwnProperty(rwy))
        for(var i=0; i<sid.rwy[rwy].length; i++) {
          if(typeof sid.rwy[rwy][i] == "string")
            fixes.push([sid.rwy[rwy][i], null]);
          else fixes.push(sid.rwy[rwy][i]);
        }
      
      // body portion
      if(sid.hasOwnProperty("body"))
        for(var i=0; i<sid.body.length; i++) {
          if(typeof sid.body[i] == "string")
            fixes.push([sid.body[i], null]);
          else fixes.push(sid.body[i]);
        }
      
      // transition portion
      if(sid.hasOwnProperty("transitions"))
        for(var i=0; i<sid.transitions[trxn].length; i++) {
          if(typeof sid.transitions[trxn][i] == "string")
            fixes.push([sid.transitions[trxn][i], null]);
          else fixes.push(sid.transitions[trxn][i]);
        }

      return fixes;
    },
    getSIDTransition: function(id) {
      // if no transitions (euro-style sid), return end fix
      if(!this.sids[id].hasOwnProperty("transitions"))
        return this.sids[id].icao;

      // if has transitions, return a randomly selected one
      var txns = Object.keys(this.sids[id].transitions);
      return txns[Math.floor(Math.random() * txns.length)];
    },
    getSIDName: function(id, rwy) {
      if(this.sids[id].hasOwnProperty("suffix"))
        return this.sids[id].name + " " + this.sids[id].suffix[rwy];
      else return this.sids[id].name;
    },
    getSIDid: function(id, rwy) {
      if(this.sids[id].hasOwnProperty("suffix"))
        return this.sids[id].icao + this.sids[id].suffix[rwy];
      else return this.sids[id].icao;
    },
    getRunway: function(name) {
      if(!name) return null;
      name = name.toLowerCase();
      for(var i=0;i<this.runways.length;i++) {
        if(this.runways[i][0].name.toLowerCase() == name) return this.runways[i][0];
        if(this.runways[i][1].name.toLowerCase() == name) return this.runways[i][1];
      }
      return null;
    }
  };
});

function airport_init_pre() {
  prop.airport = {};
  prop.airport.airports = {};
  prop.airport.current  = null;
}

function airport_init() {
  airport_load("ebbr");
  airport_load("eddh");
  airport_load("eddm");
  airport_load("eddt");
  airport_load("eglc");
  airport_load("egll");
  airport_load("eham");
  airport_load("eidw");
  airport_load("einn");
  airport_load("engm");
  airport_load("kdca");
  airport_load("kjfk");
  airport_load("klax");
  airport_load("klax90");
  airport_load("kmsp");
  airport_load("ksan");
  airport_load("ksea");
  airport_load("ksfo");
  airport_load("loww");
  airport_load("ltba");
  airport_load("saez");
  airport_load("sbgl");
  airport_load("sbgr");
  airport_load("uudd");
  airport_load("vhhh");
  airport_load("eddf");
}

function airport_ready() {
  if(!('atc-last-airport' in localStorage) || !(localStorage['atc-last-airport'] in prop.airport.airports)) airport_set('ksfo');
  else airport_set();
}

function airport_load(icao) {
  icao = icao.toLowerCase();
  if(icao in prop.airport.airports) {
    console.log(icao + ": already loaded");
    return;
  }
  var airport=new Airport({icao: icao, url: "assets/airports/"+icao+".json"});
  airport_add(airport);
  return airport;
}

function airport_add(airport) {
  prop.airport.airports[airport.icao.toLowerCase()] = airport;
}

function airport_set(icao) {
  if(!icao) {
    if(!('atc-last-airport' in localStorage)) return;
    else icao = localStorage['atc-last-airport'];
  }
  icao = icao.toLowerCase();

  localStorage['atc-last-airport'] = icao;
  if(!(icao in prop.airport.airports)) {
    console.log(icao + ": no such airport");
    return;
  }
  if(prop.airport.current) {
    prop.airport.current.unset();
    aircraft_remove_all();
  }
  prop.airport.current = prop.airport.airports[icao];
  prop.airport.current.set();

  var airport = prop.airport.current;

  $('#airport')
    .text(prop.airport.current.icao.toUpperCase())
    .attr("title", airport.name);

  $('.toggle-labels').toggle(
    !$.isEmptyObject(prop.airport.current.maps));

  $('.toggle-restricted-areas').toggle(
    (prop.airport.current.restricted_areas || []).length > 0);

  $('.toggle-sids').toggle(
    !$.isEmptyObject(prop.airport.current.sids));

  prop.canvas.dirty = true;

  $('.toggle-terrain').toggle(
    !$.isEmptyObject(prop.airport.current.terrain));

  game_reset_score();
}

function airport_get(icao) {
  if(!icao) return prop.airport.current;
  return prop.airport.airports[icao.toLowerCase()];
}<|MERGE_RESOLUTION|>--- conflicted
+++ resolved
@@ -645,11 +645,8 @@
       this.fixes    = {};
       this.real_fixes = {};
       this.sids     = {};
-<<<<<<< HEAD
       this.maps     = {};
-=======
       this.airways  = {};
->>>>>>> 25547b9d
       this.restricted_areas = [];
       this.metadata = {
         rwy: {}
