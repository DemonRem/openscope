--- conflicted
+++ resolved
@@ -255,14 +255,13 @@
         //     premium: false,
         //     wip: true
         // },
-<<<<<<< HEAD
-        {
-            icao: 'klax',
-            level: 'medium',
-            name: 'Los Angeles International Airport',
-            premium: false,
-            wip: true
-        },
+        // {
+        //     icao: 'klax',
+        //     level: 'medium',
+        //     name: 'Los Angeles International Airport',
+        //     premium: false,
+        //     wip: true
+        // },
         {
             icao: 'kmci',
             level: 'beginner',
@@ -270,15 +269,6 @@
             premium: false,
             wip: false
         },
-=======
-        // {
-        //     icao: 'klax',
-        //     level: 'medium',
-        //     name: 'Los Angeles International Airport',
-        //     premium: false,
-        //     wip: true
-        // },
->>>>>>> 91316e14
         // {
         //     icao: 'kmia',
         //     level: 'hard',
